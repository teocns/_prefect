--- conflicted
+++ resolved
@@ -15,13 +15,9 @@
 from prefect.blocks.system import Secret
 from prefect.client.orchestration import PrefectClient
 from prefect.exceptions import ObjectNotFound
-<<<<<<< HEAD
+
 from prefect.deployment import register_flow
-from prefect.deployment.base import create_default_deployment_yaml, initialize_project
-=======
-from prefect.projects import register_flow
-from prefect.projects.base import create_default_prefect_yaml, initialize_project
->>>>>>> 45609a97
+from prefect.deployment.base import create_default_prefect_yaml, initialize_project
 from prefect.server.schemas.actions import WorkPoolCreate
 from prefect.server.schemas.schedules import CronSchedule
 from prefect.testing.cli import invoke_and_assert
@@ -708,11 +704,7 @@
             )
             assert deployment.pull_steps == [
                 {
-<<<<<<< HEAD
                     "prefect.deployment.steps.git_clone": {
-=======
-                    "prefect.projects.steps.git_clone": {
->>>>>>> 45609a97
                         "repository": "https://example.com/org/repo.git",
                         "branch": "main",
                     }
@@ -768,11 +760,7 @@
             )
             assert deployment.pull_steps == [
                 {
-<<<<<<< HEAD
                     "prefect.deployment.steps.git_clone": {
-=======
-                    "prefect.projects.steps.git_clone": {
->>>>>>> 45609a97
                         "repository": "https://example.com/org/repo-override.git",
                         "branch": "dev",
                     }
@@ -821,11 +809,7 @@
             )
             assert deployment.pull_steps == [
                 {
-<<<<<<< HEAD
                     "prefect.deployment.steps.git_clone": {
-=======
-                    "prefect.projects.steps.git_clone": {
->>>>>>> 45609a97
                         "repository": "https://example.com/org/repo.git",
                         "branch": "main",
                         "token": (
