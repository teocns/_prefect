import signal
from unittest.mock import AsyncMock, MagicMock, patch

import pytest
from pydantic import BaseModel

import prefect.results
from prefect import flow, task
from prefect.exceptions import MissingResult
from prefect.futures import PrefectDistributedFuture
from prefect.settings import (
    PREFECT_EXPERIMENTAL_ENABLE_TASK_SCHEDULING,
    temporary_settings,
)
from prefect.states import Running
from prefect.task_server import TaskServer, serve
from prefect.tasks import task_input_hash


@pytest.fixture(autouse=True)
def mock_settings():
    with temporary_settings(
        {
            PREFECT_EXPERIMENTAL_ENABLE_TASK_SCHEDULING: True,
        }
    ):
        yield


@pytest.fixture(autouse=True)
async def clear_cached_filesystems():
    prefect.results._default_task_scheduling_storages.clear()
    yield
    prefect.results._default_task_scheduling_storages.clear()


# model defined outside of the test function to avoid pickling issues
# on pydantic v1 / Python 3.8, see https://github.com/cloudpipe/cloudpickle/issues/408
class BreakfastSpot(BaseModel):
    name: str
    location: str


class City(BaseModel):
    name: str
    best_breakfast_spot: BreakfastSpot


@pytest.fixture
def foo_task():
    @task
    def foo(x):
        return x

    return foo


@pytest.fixture
def async_foo_task():
    @task
    async def async_foo(x):
        return x

    return async_foo


@pytest.fixture
def bar_task():
    @task
    async def bar(x, y=1) -> int:
        return x + y

    return bar


@pytest.fixture
def mock_task_server_start(monkeypatch):
    monkeypatch.setattr(
        "prefect.task_server.TaskServer.start", mock_start := AsyncMock()
    )
    return mock_start


@pytest.fixture
def mock_create_subscription(monkeypatch):
    monkeypatch.setattr(
        "prefect.task_server.TaskServer._subscribe_to_task_scheduling",
        create_subscription := AsyncMock(),
    )
    return create_subscription


async def test_task_server_basic_context_management():
    async with TaskServer(...) as task_server:
        assert task_server.started is True
        assert (await task_server._client.hello()).status_code == 200

    assert task_server.started is False
    with pytest.raises(RuntimeError, match="client has been closed"):
        await task_server._client.hello()


async def test_handle_sigterm(mock_create_subscription):
    task_server = TaskServer(...)

    with patch("sys.exit") as mock_exit, patch.object(
        task_server, "stop", new_callable=AsyncMock
    ) as mock_stop:
        await task_server.start()

        mock_create_subscription.assert_called_once()

        task_server.handle_sigterm(signal.SIGTERM, None)

        mock_exit.assert_called_once_with(0)
        mock_stop.assert_called_once()


async def test_task_server_client_id_is_set():
    with patch("socket.gethostname", return_value="foo"), patch(
        "os.getpid", return_value=42
    ):
        task_server = TaskServer(...)
        task_server._client = MagicMock(api_url="http://localhost:4200")

        assert task_server._client_id == "foo-42"


async def test_task_server_handles_aborted_task_run_submission(
    foo_task, prefect_client, caplog
):
    task_server = TaskServer(foo_task)

<<<<<<< HEAD
    task_run_future = foo_task.apply_async(42)

    await prefect_client.set_task_run_state(
        task_run_future.task_run_id, Running(), force=True
    )
=======
    task_run = foo_task.apply_async((42,))
>>>>>>> 56ea7658

    task_run = await prefect_client.read_task_run(task_run_future.task_run_id)

    await task_server.execute_task_run(task_run)

    assert "in a RUNNING state and cannot transition to a PENDING state." in caplog.text


async def test_task_server_handles_deleted_task_run_submission(
    foo_task, prefect_client, caplog
):
    task_server = TaskServer(foo_task)

<<<<<<< HEAD
    task_run_future = foo_task.apply_async(42)
    task_run = task_run_future.task_run
=======
    task_run = foo_task.apply_async((42,))
>>>>>>> 56ea7658

    await prefect_client.delete_task_run(task_run_future.task_run_id)

    await task_server.execute_task_run(task_run)

    assert (
        f"Task run {task_run.id!r} not found. It may have been deleted." in caplog.text
    )


@pytest.mark.usefixtures("mock_task_server_start")
class TestServe:
    async def test_serve_raises_if_task_scheduling_not_enabled(self, foo_task):
        with temporary_settings({PREFECT_EXPERIMENTAL_ENABLE_TASK_SCHEDULING: False}):
            with pytest.raises(
                RuntimeError,
                match="set PREFECT_EXPERIMENTAL_ENABLE_TASK_SCHEDULING to True",
            ):
                await serve(foo_task)

    async def test_serve_basic_sync_task(self, foo_task, mock_task_server_start):
        await serve(foo_task)
        mock_task_server_start.assert_called_once()

<<<<<<< HEAD
        task_run_future = foo_task.apply_async(42)
=======
        task_run = foo_task.apply_async((42,))
>>>>>>> 56ea7658

        assert isinstance(task_run_future, PrefectDistributedFuture)

        assert task_run_future.state.is_scheduled()

    async def test_serve_basic_async_task(self, async_foo_task, mock_task_server_start):
        await serve(async_foo_task)
        mock_task_server_start.assert_called_once()

<<<<<<< HEAD
        task_run_future = async_foo_task.apply_async(42)
=======
        task_run = async_foo_task.apply_async((42,))
>>>>>>> 56ea7658

        assert isinstance(task_run_future, PrefectDistributedFuture)

        assert task_run_future.state.is_scheduled()


async def test_task_server_can_execute_a_single_async_single_task_run(
    async_foo_task, prefect_client
):
    task_server = TaskServer(async_foo_task)

<<<<<<< HEAD
    task_run_future = async_foo_task.apply_async(42)
=======
    task_run = async_foo_task.apply_async((42,))
>>>>>>> 56ea7658

    await task_server.execute_task_run(task_run_future.task_run)

    updated_task_run = await prefect_client.read_task_run(task_run_future.task_run_id)

    assert updated_task_run.state.is_completed()

    assert await updated_task_run.state.result() == 42


async def test_task_server_can_execute_a_single_sync_single_task_run(
    foo_task, prefect_client
):
    task_server = TaskServer(foo_task)

<<<<<<< HEAD
    task_run_future = foo_task.apply_async(42)
=======
    task_run = foo_task.apply_async((42,))
>>>>>>> 56ea7658

    await task_server.execute_task_run(task_run_future.task_run)

    updated_task_run = await prefect_client.read_task_run(task_run_future.task_run_id)

    assert updated_task_run.state.is_completed()

    assert await updated_task_run.state.result() == 42


class TestTaskServerTaskRunRetries:
    async def test_task_run_via_task_server_respects_retry_policy(self, prefect_client):
        count = 0

        @task(retries=1, persist_result=True)
        def task_with_retry():
            nonlocal count
            if count == 0:
                count += 1
                raise ValueError("maybe next time")
            count += 1
            return count

        task_server = TaskServer(task_with_retry)

        task_run_future = task_with_retry.apply_async()

        await task_server.execute_task_run(task_run_future.task_run)

        updated_task_run = await prefect_client.read_task_run(
            task_run_future.task_run_id
        )

        assert updated_task_run.state.is_completed()

        assert await updated_task_run.state.result() == 2

        assert count == 2

    @pytest.mark.parametrize(
        "should_retry",
        [lambda task, task_run, state: True, lambda task, task_run, state: False],
        ids=["will_retry", "wont_retry"],
    )
    async def test_task_run_via_task_server_respects_retry_condition_fn(
        self, should_retry, prefect_client
    ):
        count = 0

        will_retry = should_retry(None, None, None)

        expected_count = 2 if will_retry else 1

        expected_state = "COMPLETED" if will_retry else "FAILED"

        @task(retries=1, retry_condition_fn=should_retry)
        def task_with_retry_condition_fn():
            nonlocal count
            if count == 0:
                count += 1
                raise RuntimeError("doh")
            count += 1
            return count

        task_server = TaskServer(task_with_retry_condition_fn)

        task_run_future = task_with_retry_condition_fn.apply_async()

        await task_server.execute_task_run(task_run_future.task_run)

        updated_task_run = await prefect_client.read_task_run(
            task_run_future.task_run_id
        )

        assert updated_task_run.state.type == expected_state

        assert count == expected_count


class TestTaskServerTaskResults:
    @pytest.mark.parametrize("persist_result", [True, False], ids=["persisted", "not"])
    async def test_task_run_via_task_server_respects_persist_result(
        self, persist_result, prefect_client
    ):
        @task(persist_result=persist_result)
        def some_task():
            return 42

        task_server = TaskServer(some_task)

        task_run_future = some_task.apply_async()

        await task_server.execute_task_run(task_run_future.task_run)

        updated_task_run = await prefect_client.read_task_run(
            task_run_future.task_run_id
        )

        assert updated_task_run.state.is_completed()

        if persist_result:
            assert await updated_task_run.state.result() == 42
        else:
            with pytest.raises(
                MissingResult,
                match="The result was not persisted|State data is missing",
            ):
                await updated_task_run.state.result()

    @pytest.mark.parametrize(
        "storage_key", ["foo", "{parameters[x]}"], ids=["static", "dynamic"]
    )
    async def test_task_run_via_task_server_respects_result_storage_key(
        self, storage_key, prefect_client
    ):
        @task(persist_result=True, result_storage_key=storage_key)
        def some_task(x):
            return x

        task_server = TaskServer(some_task)

<<<<<<< HEAD
        task_run_future = some_task.apply_async(x="foo")
=======
        task_run = some_task.apply_async(kwargs={"x": "foo"})
>>>>>>> 56ea7658

        await task_server.execute_task_run(task_run_future.task_run)

        updated_task_run = await prefect_client.read_task_run(
            task_run_future.task_run_id
        )

        assert updated_task_run.state.is_completed()

        assert await updated_task_run.state.result() == "foo"

        assert updated_task_run.state.data.storage_key == "foo"

    async def test_task_run_via_task_server_with_complex_result_type(
        self, prefect_client
    ):
        @task(persist_result=True)
        def americas_third_largest_city() -> City:
            return City(
                name="Chicago",
                best_breakfast_spot=BreakfastSpot(
                    name="The Bongo Room",
                    location="Wicker Park",
                ),
            )

        task_server = TaskServer(americas_third_largest_city)

        task_run_future = americas_third_largest_city.apply_async()

        await task_server.execute_task_run(task_run_future.task_run)

        updated_task_run = await prefect_client.read_task_run(
            task_run_future.task_run_id
        )

        assert updated_task_run.state.is_completed()

        assert await updated_task_run.state.result() == City(
            name="Chicago",
            best_breakfast_spot=BreakfastSpot(
                name="The Bongo Room",
                location="Wicker Park",
            ),
        )

    async def test_task_run_via_task_server_respects_caching(
        self, async_foo_task, prefect_client, caplog
    ):
        count = 0

        @task(cache_key_fn=task_input_hash)
        async def task_with_cache(x):
            nonlocal count
            count += 1
            return count

        task_server = TaskServer(task_with_cache)

<<<<<<< HEAD
        task_run_future = task_with_cache.apply_async(42)
=======
        task_run = task_with_cache.apply_async((42,))
>>>>>>> 56ea7658

        await task_server.execute_task_run(task_run_future.task_run)

        updated_task_run = await prefect_client.read_task_run(
            task_run_future.task_run_id
        )

        assert updated_task_run.state.is_completed()

        assert await updated_task_run.state.result() == 1

<<<<<<< HEAD
        new_task_run_future = task_with_cache.apply_async(42)
=======
        new_task_run = task_with_cache.apply_async((42,))
>>>>>>> 56ea7658

        with caplog.at_level("INFO"):
            await task_server.execute_task_run(new_task_run_future.task_run)

        new_updated_task_run = await prefect_client.read_task_run(
            task_run_future.task_run_id
        )

        assert "Finished in state Cached(type=COMPLETED)" in caplog.text

        assert await new_updated_task_run.state.result() == 1

        assert count == 1

    async def test_task_run_via_task_server_receives_result_of_task_dependency(
        self, prefect_client, foo_task, bar_task
    ):
        """
        A regression test for #13512
        """
        foo = foo_task.with_options(persist_result=True)
        bar = bar_task.with_options(persist_result=True)

        task_server = TaskServer(foo, bar)

<<<<<<< HEAD
        foo_task_run_future = foo.apply_async(42)
        bar_task_run_future = bar.apply_async(foo_task_run_future)

        await task_server.execute_task_run(foo_task_run_future.task_run)
        assert foo_task_run_future.result() == 42
=======
        foo_task_run = foo.apply_async((42,))

        # Passing a TaskRun object as a dependency to another task run like this would
        # normally fail because we would discover the state (`TaskRun.state`), find it was
        # Pending, and then bail because the task wasn't complete. However, autonomous
        # tasks don't keep track of dependencies, so instead `bar` should receive the
        # TaskRun object as an argument.
        #
        # Ideally, though, we could wait for the TaskRun to complete in the same way that
        # we can when tasks receive PrefectFuture objects for runs that a task runner in
        # a flow is managing. For now, though, while we decide what else we want to do
        # in this situation, we'll pass objects through directly as arguments.
        bar_task_run = bar.apply_async((foo_task_run,))

        await task_server.execute_task_run(foo_task_run)
        updated_task_run = await prefect_client.read_task_run(foo_task_run.id)
        assert updated_task_run.state.is_completed()
        assert await updated_task_run.state.result() == 42
>>>>>>> 56ea7658

        await task_server.execute_task_run(bar_task_run_future.task_run)
        assert bar_task_run_future.result() == 43

    async def test_task_run_via_task_server_handles_mix_of_args_and_task_dependencies(
        self, foo_task, bar_task
    ):
        foo = foo_task.with_options(persist_result=True)
        bar = bar_task.with_options(persist_result=True)

        task_server = TaskServer(foo, bar)

        foo_task_run_future = foo.apply_async(42)
        bar_task_run_future = bar.apply_async(x=foo_task_run_future, y=5)

        await task_server.execute_task_run(foo_task_run_future.task_run)
        assert foo_task_run_future.result() == 42

        await task_server.execute_task_run(bar_task_run_future.task_run)
        assert bar_task_run_future.result() == 47


class TestTaskServerTaskTags:
    async def test_task_run_via_task_server_respects_tags(
        self, async_foo_task, prefect_client
    ):
        @task(tags=["foo", "bar"])
        async def task_with_tags(x):
            return x

        task_server = TaskServer(task_with_tags)

<<<<<<< HEAD
        task_run_future = task_with_tags.apply_async(42)
=======
        task_run = task_with_tags.apply_async((42,))
>>>>>>> 56ea7658

        await task_server.execute_task_run(task_run_future.task_run)

        updated_task_run = await prefect_client.read_task_run(
            task_run_future.task_run_id
        )

        assert updated_task_run.state.is_completed()

        assert {"foo", "bar"} == set(updated_task_run.tags)


class TestTaskServerCustomTaskRunName:
    async def test_task_run_via_task_server_respects_custom_task_run_name(
        self, async_foo_task, prefect_client
    ):
        async_foo_task_with_custom_name = async_foo_task.with_options(
            task_run_name="{x}"
        )

        task_server = TaskServer(async_foo_task_with_custom_name)

<<<<<<< HEAD
        task_run_future = async_foo_task_with_custom_name.apply_async(42)
=======
        task_run = async_foo_task_with_custom_name.apply_async((42,))
>>>>>>> 56ea7658

        await task_server.execute_task_run(task_run_future.task_run)

        updated_task_run = await prefect_client.read_task_run(
            task_run_future.task_run_id
        )

        assert updated_task_run.state.is_completed()

        assert updated_task_run.name == "42"


class TestTaskServerTaskStateHooks:
    async def test_task_run_via_task_server_runs_on_completion_hook(
        self, async_foo_task, prefect_client, capsys
    ):
        async_foo_task_with_on_completion_hook = async_foo_task.with_options(
            on_completion=[
                lambda task, task_run, state: print("Running on_completion hook")
            ]
        )

        task_server = TaskServer(async_foo_task_with_on_completion_hook)

<<<<<<< HEAD
        task_run_future = async_foo_task_with_on_completion_hook.apply_async(42)
=======
        task_run = async_foo_task_with_on_completion_hook.apply_async((42,))
>>>>>>> 56ea7658

        await task_server.execute_task_run(task_run_future.task_run)

        updated_task_run = await prefect_client.read_task_run(
            task_run_future.task_run_id
        )

        assert updated_task_run.state.is_completed()

        assert "Running on_completion hook" in capsys.readouterr().out

    async def test_task_run_via_task_server_runs_on_failure_hook(
        self, prefect_client, capsys
    ):
        @task(
            on_failure=[lambda task, task_run, state: print("Running on_failure hook")]
        )
        def task_that_fails():
            raise ValueError("I failed")

        task_server = TaskServer(task_that_fails)

        task_run_future = task_that_fails.apply_async()

        await task_server.execute_task_run(task_run_future.task_run)

        updated_task_run = await prefect_client.read_task_run(
            task_run_future.task_run_id
        )

        assert updated_task_run.state.is_failed()

        assert "Running on_failure hook" in capsys.readouterr().out


class TestTaskServerNestedTasks:
    async def test_nested_task_run_via_task_server(self, prefect_client):
        @task
        def inner_task(x):
            return x

        @task
        def outer_task(x):
            return inner_task(x)

        task_server = TaskServer(outer_task)

<<<<<<< HEAD
        task_run_future = outer_task.apply_async(42)
=======
        task_run = outer_task.apply_async((42,))
>>>>>>> 56ea7658

        await task_server.execute_task_run(task_run_future.task_run)

        updated_task_run = await prefect_client.read_task_run(
            task_run_future.task_run_id
        )

        assert updated_task_run.state.is_completed()

        assert await updated_task_run.state.result() == 42

    async def test_nested_flow_run_via_task_server(self, prefect_client):
        @flow
        def inner_flow(x):
            return x

        @task
        def background_task(x):
            return inner_flow(x)

        task_server = TaskServer(background_task)

<<<<<<< HEAD
        task_run_future = background_task.apply_async(42)
=======
        task_run = background_task.apply_async((42,))
>>>>>>> 56ea7658

        await task_server.execute_task_run(task_run_future.task_run)

        updated_task_run = await prefect_client.read_task_run(
            task_run_future.task_run_id
        )

        assert updated_task_run.state.is_completed()

        assert await updated_task_run.state.result() == 42<|MERGE_RESOLUTION|>--- conflicted
+++ resolved
@@ -131,15 +131,11 @@
 ):
     task_server = TaskServer(foo_task)
 
-<<<<<<< HEAD
-    task_run_future = foo_task.apply_async(42)
+    task_run_future = foo_task.apply_async((42,))
 
     await prefect_client.set_task_run_state(
         task_run_future.task_run_id, Running(), force=True
     )
-=======
-    task_run = foo_task.apply_async((42,))
->>>>>>> 56ea7658
 
     task_run = await prefect_client.read_task_run(task_run_future.task_run_id)
 
@@ -153,12 +149,8 @@
 ):
     task_server = TaskServer(foo_task)
 
-<<<<<<< HEAD
-    task_run_future = foo_task.apply_async(42)
+    task_run_future = foo_task.apply_async((42,))
     task_run = task_run_future.task_run
-=======
-    task_run = foo_task.apply_async((42,))
->>>>>>> 56ea7658
 
     await prefect_client.delete_task_run(task_run_future.task_run_id)
 
@@ -183,11 +175,7 @@
         await serve(foo_task)
         mock_task_server_start.assert_called_once()
 
-<<<<<<< HEAD
-        task_run_future = foo_task.apply_async(42)
-=======
-        task_run = foo_task.apply_async((42,))
->>>>>>> 56ea7658
+        task_run_future = foo_task.apply_async((42,))
 
         assert isinstance(task_run_future, PrefectDistributedFuture)
 
@@ -197,11 +185,7 @@
         await serve(async_foo_task)
         mock_task_server_start.assert_called_once()
 
-<<<<<<< HEAD
-        task_run_future = async_foo_task.apply_async(42)
-=======
-        task_run = async_foo_task.apply_async((42,))
->>>>>>> 56ea7658
+        task_run_future = async_foo_task.apply_async((42,))
 
         assert isinstance(task_run_future, PrefectDistributedFuture)
 
@@ -213,11 +197,7 @@
 ):
     task_server = TaskServer(async_foo_task)
 
-<<<<<<< HEAD
-    task_run_future = async_foo_task.apply_async(42)
-=======
-    task_run = async_foo_task.apply_async((42,))
->>>>>>> 56ea7658
+    task_run_future = async_foo_task.apply_async((42,))
 
     await task_server.execute_task_run(task_run_future.task_run)
 
@@ -233,11 +213,7 @@
 ):
     task_server = TaskServer(foo_task)
 
-<<<<<<< HEAD
-    task_run_future = foo_task.apply_async(42)
-=======
-    task_run = foo_task.apply_async((42,))
->>>>>>> 56ea7658
+    task_run_future = foo_task.apply_async((42,))
 
     await task_server.execute_task_run(task_run_future.task_run)
 
@@ -359,11 +335,7 @@
 
         task_server = TaskServer(some_task)
 
-<<<<<<< HEAD
-        task_run_future = some_task.apply_async(x="foo")
-=======
-        task_run = some_task.apply_async(kwargs={"x": "foo"})
->>>>>>> 56ea7658
+        task_run_future = some_task.apply_async(kwargs={"x": "foo"})
 
         await task_server.execute_task_run(task_run_future.task_run)
 
@@ -423,11 +395,7 @@
 
         task_server = TaskServer(task_with_cache)
 
-<<<<<<< HEAD
-        task_run_future = task_with_cache.apply_async(42)
-=======
-        task_run = task_with_cache.apply_async((42,))
->>>>>>> 56ea7658
+        task_run_future = task_with_cache.apply_async((42,))
 
         await task_server.execute_task_run(task_run_future.task_run)
 
@@ -439,11 +407,7 @@
 
         assert await updated_task_run.state.result() == 1
 
-<<<<<<< HEAD
-        new_task_run_future = task_with_cache.apply_async(42)
-=======
-        new_task_run = task_with_cache.apply_async((42,))
->>>>>>> 56ea7658
+        new_task_run_future = task_with_cache.apply_async((42,))
 
         with caplog.at_level("INFO"):
             await task_server.execute_task_run(new_task_run_future.task_run)
@@ -469,32 +433,11 @@
 
         task_server = TaskServer(foo, bar)
 
-<<<<<<< HEAD
-        foo_task_run_future = foo.apply_async(42)
-        bar_task_run_future = bar.apply_async(foo_task_run_future)
+        foo_task_run_future = foo.apply_async((42,))
+        bar_task_run_future = bar.apply_async((foo_task_run_future,))
 
         await task_server.execute_task_run(foo_task_run_future.task_run)
         assert foo_task_run_future.result() == 42
-=======
-        foo_task_run = foo.apply_async((42,))
-
-        # Passing a TaskRun object as a dependency to another task run like this would
-        # normally fail because we would discover the state (`TaskRun.state`), find it was
-        # Pending, and then bail because the task wasn't complete. However, autonomous
-        # tasks don't keep track of dependencies, so instead `bar` should receive the
-        # TaskRun object as an argument.
-        #
-        # Ideally, though, we could wait for the TaskRun to complete in the same way that
-        # we can when tasks receive PrefectFuture objects for runs that a task runner in
-        # a flow is managing. For now, though, while we decide what else we want to do
-        # in this situation, we'll pass objects through directly as arguments.
-        bar_task_run = bar.apply_async((foo_task_run,))
-
-        await task_server.execute_task_run(foo_task_run)
-        updated_task_run = await prefect_client.read_task_run(foo_task_run.id)
-        assert updated_task_run.state.is_completed()
-        assert await updated_task_run.state.result() == 42
->>>>>>> 56ea7658
 
         await task_server.execute_task_run(bar_task_run_future.task_run)
         assert bar_task_run_future.result() == 43
@@ -507,8 +450,8 @@
 
         task_server = TaskServer(foo, bar)
 
-        foo_task_run_future = foo.apply_async(42)
-        bar_task_run_future = bar.apply_async(x=foo_task_run_future, y=5)
+        foo_task_run_future = foo.apply_async((42,))
+        bar_task_run_future = bar.apply_async(kwargs={"x": foo_task_run_future, "y": 5})
 
         await task_server.execute_task_run(foo_task_run_future.task_run)
         assert foo_task_run_future.result() == 42
@@ -527,11 +470,7 @@
 
         task_server = TaskServer(task_with_tags)
 
-<<<<<<< HEAD
-        task_run_future = task_with_tags.apply_async(42)
-=======
-        task_run = task_with_tags.apply_async((42,))
->>>>>>> 56ea7658
+        task_run_future = task_with_tags.apply_async((42,))
 
         await task_server.execute_task_run(task_run_future.task_run)
 
@@ -554,11 +493,7 @@
 
         task_server = TaskServer(async_foo_task_with_custom_name)
 
-<<<<<<< HEAD
-        task_run_future = async_foo_task_with_custom_name.apply_async(42)
-=======
-        task_run = async_foo_task_with_custom_name.apply_async((42,))
->>>>>>> 56ea7658
+        task_run_future = async_foo_task_with_custom_name.apply_async((42,))
 
         await task_server.execute_task_run(task_run_future.task_run)
 
@@ -583,11 +518,7 @@
 
         task_server = TaskServer(async_foo_task_with_on_completion_hook)
 
-<<<<<<< HEAD
-        task_run_future = async_foo_task_with_on_completion_hook.apply_async(42)
-=======
-        task_run = async_foo_task_with_on_completion_hook.apply_async((42,))
->>>>>>> 56ea7658
+        task_run_future = async_foo_task_with_on_completion_hook.apply_async((42,))
 
         await task_server.execute_task_run(task_run_future.task_run)
 
@@ -635,11 +566,7 @@
 
         task_server = TaskServer(outer_task)
 
-<<<<<<< HEAD
-        task_run_future = outer_task.apply_async(42)
-=======
-        task_run = outer_task.apply_async((42,))
->>>>>>> 56ea7658
+        task_run_future = outer_task.apply_async((42,))
 
         await task_server.execute_task_run(task_run_future.task_run)
 
@@ -662,11 +589,7 @@
 
         task_server = TaskServer(background_task)
 
-<<<<<<< HEAD
-        task_run_future = background_task.apply_async(42)
-=======
-        task_run = background_task.apply_async((42,))
->>>>>>> 56ea7658
+        task_run_future = background_task.apply_async((42,))
 
         await task_server.execute_task_run(task_run_future.task_run)
 
