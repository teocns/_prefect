import sys
from contextlib import contextmanager
from typing import Generator

import pytest
from typer.testing import CliRunner

import prefect
from prefect.cli.dev import dev_app
from prefect.docker import (
    IMAGE_LABELS,
    Container,
    DockerClient,
    ImageNotFound,
    NotFound,
    docker_client,
    silence_docker_warnings,
)
from prefect.flow_runners.base import get_prefect_image_name
from prefect.flow_runners.docker import CONTAINER_LABELS


@pytest.fixture(scope="session")
def docker(worker_id: str) -> Generator[DockerClient, None, None]:
<<<<<<< HEAD
    ctx = docker_client()
    try:
        client = ctx.__enter__()
=======
    context = docker_client()
    try:
        client = context.__enter__()
>>>>>>> e0c6f020
    except Exception as exc:
        raise RuntimeError(
            "Failed to create Docker client. Exclude tests that require Docker with "
            "'--exclude-service docker'."
        ) from exc
<<<<<<< HEAD
    else:
        try:
            with cleanup_all_new_docker_objects(client, worker_id):
                yield client
        finally:
            ctx.__exit__(*sys.exc_info())
=======

    try:
        with cleanup_all_new_docker_objects(client, worker_id):
            yield client
    finally:
        context.__exit__(*sys.exc_info())
>>>>>>> e0c6f020


@contextmanager
def cleanup_all_new_docker_objects(docker: DockerClient, worker_id: str):
    IMAGE_LABELS["io.prefect.test-worker"] = worker_id
    CONTAINER_LABELS["io.prefect.test-worker"] = worker_id
    try:
        yield
    finally:
        for container in docker.containers.list(all=True):
            if container.labels.get("io.prefect.test-worker") == worker_id:
                container.remove(force=True)
            elif container.labels.get("io.prefect.delete-me"):
                container.remove(force=True)

        filters = {"label": f"io.prefect.test-worker={worker_id}"}
        for image in docker.images.list(filters=filters):
            for tag in image.tags:
                docker.images.remove(tag, force=True)


@pytest.mark.timeout(120)
@pytest.fixture(scope="session")
def prefect_base_image(pytestconfig: pytest.Config, docker: DockerClient):
    """Ensure that the prefect dev image is available and up-to-date"""
    image_name = get_prefect_image_name()

    image_exists, version_is_right = False, False

    try:
        image_exists = bool(docker.images.get(image_name))
    except ImageNotFound:
        pass

    if image_exists:
        output = docker.containers.run(
            image_name, ["prefect", "--version"], remove=True
        )
        image_version = output.decode().strip()
        version_is_right = image_version == prefect.__version__

    if not image_exists or not version_is_right:
        if pytestconfig.getoption("--disable-docker-image-builds"):
            if not image_exists:
                raise Exception(
                    "The --disable-docker-image-builds flag is set, but "
                    f"there is no local {image_name} image"
                )
            if not version_is_right:
                raise Exception(
                    "The --disable-docker-image-builds flag is set, but "
                    f"{image_name} includes {image_version}, not {prefect.__version__}"
                )
        else:
            CliRunner().invoke(dev_app, ["build-image"])

    return image_name


@pytest.fixture(scope="module")
def registry(docker: DockerClient) -> Generator[str, None, None]:
    """Starts a Docker registry locally, returning its URL"""

    with silence_docker_warnings():
        # Clean up any previously-created registry:
        try:
            preexisting: Container = docker.containers.get("orion-test-registry")
            preexisting.remove(force=True)  # pragma: no cover
        except NotFound:
            pass

        container: Container = docker.containers.run(
            "registry:2",
            detach=True,
            remove=True,
            name="orion-test-registry",
            ports={"5000/tcp": 5555},
        )
        try:
            yield "http://localhost:5555"
        finally:
            container.remove(force=True)<|MERGE_RESOLUTION|>--- conflicted
+++ resolved
@@ -22,35 +22,20 @@
 
 @pytest.fixture(scope="session")
 def docker(worker_id: str) -> Generator[DockerClient, None, None]:
-<<<<<<< HEAD
-    ctx = docker_client()
-    try:
-        client = ctx.__enter__()
-=======
     context = docker_client()
     try:
         client = context.__enter__()
->>>>>>> e0c6f020
     except Exception as exc:
         raise RuntimeError(
             "Failed to create Docker client. Exclude tests that require Docker with "
             "'--exclude-service docker'."
         ) from exc
-<<<<<<< HEAD
-    else:
-        try:
-            with cleanup_all_new_docker_objects(client, worker_id):
-                yield client
-        finally:
-            ctx.__exit__(*sys.exc_info())
-=======
 
     try:
         with cleanup_all_new_docker_objects(client, worker_id):
             yield client
     finally:
         context.__exit__(*sys.exc_info())
->>>>>>> e0c6f020
 
 
 @contextmanager
