from unittest.mock import ANY, MagicMock
from uuid import uuid4

import pendulum
import pytest

from prefect import flow
from prefect.agent import OrionAgent
from prefect.flow_runners import SubprocessFlowRunner, UniversalFlowRunner, FlowRunner
from prefect.orion.schemas.data import DataDocument
from prefect.orion.schemas.states import Completed, Pending, Running, Scheduled
<<<<<<< HEAD
from prefect.exceptions import Abort


if sys.version_info < (3, 8):
    # https://docs.python.org/3/library/unittest.mock.html#unittest.mock.AsyncMock

    from mock import AsyncMock
else:
    from unittest.mock import AsyncMock
=======
from prefect.utilities.compat import AsyncMock
>>>>>>> 908e5823


def mock_flow_runner(runner_type, start_error=None):
    runner = MagicMock()

    def mark_as_started(flow_run, task_status):
        if start_error:
            raise start_error

        task_status.started()

    runner.submit_flow_run = AsyncMock(
        side_effect=mark_as_started, spec=FlowRunner.submit_flow_run
    )

    return runner


async def test_agent_start_will_not_run_without_start():
    agent = OrionAgent()
    mock = AsyncMock()
    with pytest.raises(RuntimeError, match="Agent is not started"):
        agent.client = mock
        await agent.get_and_submit_flow_runs()

    mock.assert_not_called()


async def test_agent_start_and_shutdown():
    async with OrionAgent() as agent:
        assert agent.started
        assert agent.task_group is not None
        assert agent.client is not None
        agent.submitting_flow_run_ids.add("test")
    assert agent.submitting_flow_run_ids == set(), "Resets submitting flow run ids"
    assert agent.task_group is None, "Shuts down the task group"
    assert agent.client is None, "Shuts down the client"


async def test_agent_submittable_flow_run_filter(orion_client, deployment):
    @flow
    def foo():
        pass

    create_run_with_deployment = (
        lambda state: orion_client.create_flow_run_from_deployment(
            deployment.id, state=state
        )
    )

    flow_runs = [
        await create_run_with_deployment(Pending()),
        await create_run_with_deployment(
            Scheduled(scheduled_time=pendulum.now("utc").subtract(days=1))
        ),
        await create_run_with_deployment(
            Scheduled(scheduled_time=pendulum.now("utc").add(seconds=5))
        ),
        await create_run_with_deployment(
            Scheduled(scheduled_time=pendulum.now("utc").add(seconds=5))
        ),
        await create_run_with_deployment(
            Scheduled(scheduled_time=pendulum.now("utc").add(seconds=20))
        ),
        await create_run_with_deployment(Running()),
        await create_run_with_deployment(Completed()),
        await orion_client.create_flow_run(foo, state=Scheduled()),
    ]
    flow_run_ids = [run.id for run in flow_runs]

    async with OrionAgent(prefetch_seconds=10) as agent:
        agent.submit_run = AsyncMock()  # do not actually run
        agent.submitting_flow_run_ids.add(
            flow_run_ids[3]
        )  # add a submitting id to check skip
        submitted_flow_runs = await agent.get_and_submit_flow_runs()

    submitted_flow_run_ids = {flow_run.id for flow_run in submitted_flow_runs}
    # Only include scheduled runs in the past or next prefetch seconds
    # Does not include runs without deployments
    assert submitted_flow_run_ids == {flow_run_ids[1], flow_run_ids[2]}


async def test_agent_internal_submit_run_called(orion_client, deployment):
    flow_run = await orion_client.create_flow_run_from_deployment(
        deployment.id,
        state=Scheduled(scheduled_time=pendulum.now("utc")),
    )

    async with OrionAgent(prefetch_seconds=10) as agent:
        agent.submit_run = AsyncMock()
        await agent.get_and_submit_flow_runs()

    agent.submit_run.assert_awaited_once_with(flow_run)


async def test_agent_submits_using_the_retrieved_flow_runner(orion_client, deployment):
    flow_run = await orion_client.create_flow_run_from_deployment(
        deployment.id,
        state=Scheduled(scheduled_time=pendulum.now("utc")),
        flow_runner=UniversalFlowRunner(env={"foo": "bar"}),
    )

    def mark_as_started(_, task_status):
        task_status.started()

    submit_flow_run = AsyncMock(side_effect=mark_as_started)

    async with OrionAgent(prefetch_seconds=10) as agent:
        agent.get_flow_runner = MagicMock()
        agent.get_flow_runner().submit_flow_run = submit_flow_run
        await agent.get_and_submit_flow_runs()

    agent.get_flow_runner().submit_flow_run.assert_awaited_once_with(
        flow_run, task_status=ANY
    )


async def test_agent_submit_run_sets_pending_state(orion_client, deployment):
    flow_run = await orion_client.create_flow_run_from_deployment(
        deployment.id,
        state=Scheduled(scheduled_time=pendulum.now("utc")),
        flow_runner=UniversalFlowRunner(env={"foo": "bar"}),
    )

    def mark_as_started(_, task_status):
        task_status.started()

    async with OrionAgent(prefetch_seconds=10) as agent:
        # Create a mock flow runner
        agent.get_flow_runner = MagicMock()
        agent.get_flow_runner().submit_flow_run = AsyncMock(side_effect=mark_as_started)
        agent.submitting_flow_run_ids.add(flow_run.id)

        await agent.submit_run(flow_run)

    assert (await orion_client.read_flow_run(flow_run.id)).state.is_pending()
    agent.get_flow_runner().submit_flow_run.assert_awaited_once()


async def test_agent_submit_run_waits_for_scheduled_time_before_submitting(
    orion_client, deployment, monkeypatch
):
    # TODO: We should abstract this now/sleep pattern into fixtures for resuse
    #       as there are a few other locations we want to test sleeps without
    #       actually sleeping
    now = pendulum.now("utc")

    def get_now(*args):
        return now

    def move_forward_in_time(seconds):
        nonlocal now
        now = now.add(seconds=seconds)

    sleep = AsyncMock(side_effect=move_forward_in_time)
    monkeypatch.setattr("pendulum.now", get_now)
    monkeypatch.setattr("anyio.sleep", sleep)

    flow_run = await orion_client.create_flow_run_from_deployment(
        deployment.id,
        state=Scheduled(scheduled_time=now.add(seconds=10)),
        flow_runner=UniversalFlowRunner(env={"foo": "bar"}),
    )

    def mark_as_started(_, task_status):
        task_status.started()

    async with OrionAgent(prefetch_seconds=10) as agent:
        # Create a mock flow runner
        agent.get_flow_runner = MagicMock()
        agent.get_flow_runner().submit_flow_run = AsyncMock(side_effect=mark_as_started)
        agent.submitting_flow_run_ids.add(flow_run.id)

        await agent.submit_run(flow_run)

    sleep.assert_awaited_once_with(10)
    state = (await orion_client.read_flow_run(flow_run.id)).state
    assert state.timestamp >= flow_run.state.state_details.scheduled_time
    assert state.is_pending()
    agent.get_flow_runner().submit_flow_run.assert_called_once()


@pytest.mark.parametrize("return_state", [Scheduled(), Running()])
async def test_agent_submit_run_aborts_if_server_returns_non_pending_state(
    orion_client, deployment, return_state
):
    flow_run = await orion_client.create_flow_run_from_deployment(
        deployment.id,
        state=Scheduled(scheduled_time=pendulum.now("utc")),
        flow_runner=UniversalFlowRunner(env={"foo": "bar"}),
    )

    def mark_as_started(_, task_status):
        task_status.started()

    async with OrionAgent(prefetch_seconds=10) as agent:
        # Create a mock flow runner
        agent.get_flow_runner = MagicMock()
        agent.get_flow_runner.submit_flow_run = AsyncMock(side_effect=mark_as_started)
        agent.submitting_flow_run_ids.add(flow_run.id)
        agent.logger = MagicMock()

        agent.client.propose_state = AsyncMock(return_value=return_state)
        await agent.submit_run(flow_run)

    agent.get_flow_runner().submit_flow_run.assert_not_called()
    assert flow_run.id not in agent.submitting_flow_run_ids
    agent.logger.info.assert_called_with(
        f"Aborted submission of flow run '{flow_run.id}': "
        f"Server returned a non-pending state '{return_state.type.value}'"
    )


async def test_agent_submit_run_aborts_if_flow_run_is_missing(orion_client, deployment):
    flow_run = await orion_client.create_flow_run_from_deployment(
        deployment.id,
        state=Scheduled(scheduled_time=pendulum.now("utc")),
        flow_runner=UniversalFlowRunner(env={"foo": "bar"}),
    )

    # TODO: The client cannot delete flow runs yet, change the id instead
    flow_run.id = uuid4()

    def mark_as_started(_, task_status):
        task_status.started()

    async with OrionAgent(prefetch_seconds=10) as agent:
        # Create a mock flow runner
        agent.get_flow_runner = MagicMock()
        agent.get_flow_runner.submit_flow_run = AsyncMock(side_effect=mark_as_started)
        agent.submitting_flow_run_ids.add(flow_run.id)
        agent.logger = MagicMock()

        await agent.submit_run(flow_run)

    agent.get_flow_runner().submit_flow_run.assert_not_called()
    assert flow_run.id not in agent.submitting_flow_run_ids
    agent.logger.error.assert_called_with(
        f"Failed to update state of flow run '{flow_run.id}'",
        exc_info=True,
    )


async def test_agent_submit_run_aborts_without_raising_if_server_raises_abort(
    orion_client, deployment
):
    flow_run = await orion_client.create_flow_run_from_deployment(
        deployment.id,
        state=Scheduled(scheduled_time=pendulum.now("utc")),
        flow_runner=UniversalFlowRunner(env={"foo": "bar"}),
    )

    def mark_as_started(_, task_status):
        task_status.started()

    async with OrionAgent(prefetch_seconds=10) as agent:
        # Create a mock flow runner
        agent.get_flow_runner = MagicMock()
        agent.get_flow_runner.submit_flow_run = AsyncMock(side_effect=mark_as_started)
        agent.submitting_flow_run_ids.add(flow_run.id)
        agent.logger = MagicMock()

        agent.client.propose_state = AsyncMock(side_effect=Abort("message"))
        await agent.submit_run(flow_run)

    agent.get_flow_runner().submit_flow_run.assert_not_called()
    assert flow_run.id not in agent.submitting_flow_run_ids
    agent.logger.info.assert_called_with(
        f"Aborted submission of flow run '{flow_run.id}'. "
        "Server sent an abort signal: message"
    )


async def test_agent_fails_flow_if_flow_runner_submission_fails(
    orion_client, deployment
):
    flow_run = await orion_client.create_flow_run_from_deployment(
        deployment.id,
        state=Scheduled(scheduled_time=pendulum.now("utc")),
        flow_runner=UniversalFlowRunner(env={"foo": "bar"}),
    )

    submit_flow_run = AsyncMock(side_effect=ValueError("Hello!"))

    async with OrionAgent(prefetch_seconds=10) as agent:
        agent.get_flow_runner = MagicMock()
        agent.get_flow_runner().submit_flow_run = submit_flow_run
        agent.logger = MagicMock()
        await agent.get_and_submit_flow_runs()

    agent.get_flow_runner().submit_flow_run.assert_awaited_once_with(
        flow_run, task_status=ANY
    )
    agent.logger.error.assert_called_once_with(
        f"Flow runner failed to submit flow run '{flow_run.id}'", exc_info=True
    )

    state = (await orion_client.read_flow_run(flow_run.id)).state
    assert state.is_failed()
    result = await orion_client.resolve_datadoc(state.data)
    with pytest.raises(ValueError, match="Hello!"):
        raise result


async def test_agent_fails_flow_if_flow_runner_does_not_mark_as_started(
    orion_client, deployment
):
    flow_run = await orion_client.create_flow_run_from_deployment(
        deployment.id,
        state=Scheduled(scheduled_time=pendulum.now("utc")),
        flow_runner=UniversalFlowRunner(env={"foo": "bar"}),
    )

    # This excludes calling `task_status.started()` which will throw an anyio error
    # when submission finishes without calling `started()`. The agent will treat
    # submission the same as if it had thrown an error.
    submit_flow_run = AsyncMock()

    async with OrionAgent(prefetch_seconds=10) as agent:
        agent.get_flow_runner = MagicMock()
        agent.get_flow_runner().submit_flow_run = submit_flow_run
        agent.logger = MagicMock()
        await agent.get_and_submit_flow_runs()

    agent.get_flow_runner().submit_flow_run.assert_awaited_once_with(
        flow_run, task_status=ANY
    )
    agent.logger.error.assert_called_once_with(
        f"Flow runner failed to submit flow run '{flow_run.id}'", exc_info=True
    )

    state = (await orion_client.read_flow_run(flow_run.id)).state
    assert state.is_failed()
    result = await orion_client.resolve_datadoc(state.data)
    with pytest.raises(
        RuntimeError, match="Child exited without calling task_status.started"
    ):
        raise result


async def test_agent_dispatches_null_flow_runner_to_subprocess_runner(orion_client):
    @flow
    def foo():
        pass

    flow_id = await orion_client.create_flow(foo)
    flow_data = DataDocument.encode("cloudpickle", foo)

    deployment_id = await orion_client.create_deployment(
        flow_id=flow_id,
        name="test-deployment",
        flow_data=flow_data,
        flow_runner=UniversalFlowRunner(env={"foo": "bar"}),
    )

    flow_run = await orion_client.create_flow_run_from_deployment(
        deployment_id,
        state=Scheduled(scheduled_time=pendulum.now("utc")),
    )

    agent = OrionAgent(prefetch_seconds=10)
    assert agent.get_flow_runner(flow_run) == SubprocessFlowRunner(env={"foo": "bar"})


async def test_agent_dispatches_universal_flow_run_to_subproccess_runner(
    orion_client, deployment
):
    flow_run = await orion_client.create_flow_run_from_deployment(
        deployment.id,
        state=Scheduled(scheduled_time=pendulum.now("utc")),
        flow_runner=UniversalFlowRunner(env={"foo": "bar"}),
    )

    agent = OrionAgent(prefetch_seconds=10)
    assert agent.get_flow_runner(flow_run) == SubprocessFlowRunner(env={"foo": "bar"})


async def test_agent_dispatches_to_given_runner(orion_client, deployment):
    flow_run = await orion_client.create_flow_run_from_deployment(
        deployment.id,
        state=Scheduled(scheduled_time=pendulum.now("utc")),
        flow_runner=SubprocessFlowRunner(env={"foo": "bar"}),
    )

    agent = OrionAgent(prefetch_seconds=10)
    assert agent.get_flow_runner(flow_run) == SubprocessFlowRunner(env={"foo": "bar"})<|MERGE_RESOLUTION|>--- conflicted
+++ resolved
@@ -9,19 +9,8 @@
 from prefect.flow_runners import SubprocessFlowRunner, UniversalFlowRunner, FlowRunner
 from prefect.orion.schemas.data import DataDocument
 from prefect.orion.schemas.states import Completed, Pending, Running, Scheduled
-<<<<<<< HEAD
 from prefect.exceptions import Abort
-
-
-if sys.version_info < (3, 8):
-    # https://docs.python.org/3/library/unittest.mock.html#unittest.mock.AsyncMock
-
-    from mock import AsyncMock
-else:
-    from unittest.mock import AsyncMock
-=======
 from prefect.utilities.compat import AsyncMock
->>>>>>> 908e5823
 
 
 def mock_flow_runner(runner_type, start_error=None):
