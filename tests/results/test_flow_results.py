--- conflicted
+++ resolved
@@ -15,6 +15,7 @@
     PickleSerializer,
     Serializer,
 )
+from prefect.server.schemas import states as server_states
 from prefect.settings import (
     PREFECT_DEFAULT_RESULT_STORAGE_BLOCK,
     PREFECT_HOME,
@@ -420,14 +421,12 @@
         assert await state.result(raise_on_failure=False) == return_state.data
 
 
-<<<<<<< HEAD
-=======
 @pytest.mark.parametrize(
     "return_state",
     [
-        schemas.states.Completed(data="test"),
-        schemas.states.Cancelled(),
-        schemas.states.Failed(),
+        server_states.Completed(data="test"),
+        server_states.Cancelled(),
+        server_states.Failed(),
     ],
 )
 @pytest.mark.parametrize("persist_result", [True, False])
@@ -457,7 +456,6 @@
             assert await state.result(raise_on_failure=False) == return_state.data
 
 
->>>>>>> 340a154d
 async def test_root_flow_default_remote_storage(tmp_path: Path):
     @flow
     async def foo():
