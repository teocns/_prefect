import datetime
import pendulum
import pytest

from prefect.orion.orchestration.rules import TERMINAL_STATES
from prefect.orion.orchestration.global_policy import (
    UpdateRunDetails,
)
from prefect.orion.schemas import states


@pytest.mark.parametrize("run_type", ["task", "flow"])
class TestUpdateRunDetailsRule:
    @pytest.mark.parametrize("proposed_state_type", list(states.StateType))
    async def test_rule_updates_run_state(
        self, session, run_type, initialize_orchestration, proposed_state_type
    ):
        initial_state_type = None
        intended_transition = (initial_state_type, proposed_state_type)
        ctx = await initialize_orchestration(
            session,
            run_type,
            *intended_transition,
        )

        async with UpdateRunDetails(ctx, *intended_transition) as ctx:
            await ctx.validate_proposed_state()

        run = ctx.run
        assert run.state_type == proposed_state_type

    async def test_rule_sets_scheduled_time(
        self,
        session,
        run_type,
        initialize_orchestration,
    ):
        initial_state_type = None
        proposed_state_type = states.StateType.SCHEDULED
        intended_transition = (initial_state_type, proposed_state_type)
        scheduled_time = pendulum.now().add(seconds=42)
        ctx = await initialize_orchestration(
            session,
            run_type,
            *intended_transition,
            proposed_details={"scheduled_time": scheduled_time},
        )

        run = ctx.run
        assert run.start_time is None

        async with UpdateRunDetails(ctx, *intended_transition) as ctx:
            await ctx.validate_proposed_state()

        assert run.next_scheduled_start_time == scheduled_time
        assert run.expected_start_time == scheduled_time
        assert run.start_time is None

    async def test_rule_sets_expected_start_time(
        self,
        session,
        run_type,
        initialize_orchestration,
    ):
        initial_state_type = states.StateType.SCHEDULED
        proposed_state_type = states.StateType.PENDING
        intended_transition = (initial_state_type, proposed_state_type)
        ctx = await initialize_orchestration(
            session,
            run_type,
            *intended_transition,
        )

        run = ctx.run
        assert run.start_time is None

        async with UpdateRunDetails(ctx, *intended_transition) as ctx:
            await ctx.validate_proposed_state()

        assert run.expected_start_time is not None
        assert run.start_time is None

    async def test_rule_sets_start_time_when_starting_to_run(
        self,
        session,
        run_type,
        initialize_orchestration,
    ):
        initial_state_type = states.StateType.PENDING
        proposed_state_type = states.StateType.RUNNING
        intended_transition = (initial_state_type, proposed_state_type)
        ctx = await initialize_orchestration(
            session,
            run_type,
            *intended_transition,
        )

        run = ctx.run
        assert run.start_time is None

        async with UpdateRunDetails(ctx, *intended_transition) as ctx:
            await ctx.validate_proposed_state()

        assert run.start_time is not None

    async def test_rule_updates_run_count_when_starting_to_run(
        self,
        session,
        run_type,
        initialize_orchestration,
    ):
        initial_state_type = states.StateType.PENDING
        proposed_state_type = states.StateType.RUNNING
        intended_transition = (initial_state_type, proposed_state_type)
        ctx = await initialize_orchestration(
            session,
            run_type,
            *intended_transition,
        )

        run = ctx.run
        assert run.run_count == 0

        async with UpdateRunDetails(ctx, *intended_transition) as ctx:
            await ctx.validate_proposed_state()

        assert run.run_count == 1

    async def test_rule_increments_run_count(
        self,
        session,
        run_type,
        initialize_orchestration,
    ):
        initial_state_type = states.StateType.PENDING
        proposed_state_type = states.StateType.RUNNING
        intended_transition = (initial_state_type, proposed_state_type)
        ctx = await initialize_orchestration(
            session,
            run_type,
            *intended_transition,
        )

        run = ctx.run
        run.run_count = 41

        async with UpdateRunDetails(ctx, *intended_transition) as ctx:
            await ctx.validate_proposed_state()

        assert run.run_count == 42

    async def test_rule_updates_run_time_after_running(
        self,
        session,
        run_type,
        initialize_orchestration,
    ):
        initial_state_type = states.StateType.RUNNING
        proposed_state_type = states.StateType.COMPLETED
        intended_transition = (initial_state_type, proposed_state_type)
        ctx = await initialize_orchestration(
            session,
            run_type,
            *intended_transition,
        )

        now = pendulum.now()
        run = ctx.run
        run.start_time = now.subtract(seconds=42)
        ctx.initial_state.timestamp = now.subtract(seconds=42)
        ctx.proposed_state.timestamp = now
        await session.commit()
        assert run.total_run_time == datetime.timedelta(0)

        async with UpdateRunDetails(ctx, *intended_transition) as ctx:
            await ctx.validate_proposed_state()

        assert run.total_run_time == datetime.timedelta(seconds=42)

    async def test_rule_doesnt_update_run_time_when_not_running(
        self,
        session,
        run_type,
        initialize_orchestration,
    ):
        initial_state_type = states.StateType.PENDING
        proposed_state_type = states.StateType.COMPLETED
        intended_transition = (initial_state_type, proposed_state_type)
        ctx = await initialize_orchestration(
            session,
            run_type,
            *intended_transition,
        )

        now = pendulum.now()
        run = ctx.run
        run.start_time = now.subtract(seconds=42)
        ctx.initial_state.timestamp = now.subtract(seconds=42)
        ctx.proposed_state.timestamp = now
        await session.commit()
        await session.refresh(run)
        assert run.total_run_time == datetime.timedelta(0)

        async with UpdateRunDetails(ctx, *intended_transition) as ctx:
            await ctx.validate_proposed_state()

        assert run.total_run_time == datetime.timedelta(0)

<<<<<<< HEAD
=======
    @pytest.mark.parametrize("initial_state_type", set(states.StateType))
    async def test_rule_always_updates_total_time(
        self, session, run_type, initialize_orchestration, initial_state_type
    ):
        proposed_state_type = states.StateType.COMPLETED
        intended_transition = (initial_state_type, proposed_state_type)
        ctx = await initialize_orchestration(
            session,
            run_type,
            *intended_transition,
        )

        now = pendulum.now()
        run = ctx.run
        run.start_time = now.subtract(seconds=42)
        ctx.initial_state.timestamp = now.subtract(seconds=42)
        ctx.proposed_state.timestamp = now
        await session.commit()
        await session.refresh(run)
        assert run.total_run_time == datetime.timedelta(0)

        async with UpdateRunDetails(ctx, *intended_transition) as ctx:
            await ctx.validate_proposed_state()

        assert run.total_time == datetime.timedelta(seconds=42)

>>>>>>> 436af3b4
    @pytest.mark.parametrize("proposed_state_type", TERMINAL_STATES)
    async def test_rule_sets_end_time_when_when_run_ends(
        self, session, run_type, initialize_orchestration, proposed_state_type
    ):
        initial_state_type = states.StateType.RUNNING
        intended_transition = (initial_state_type, proposed_state_type)
        ctx = await initialize_orchestration(
            session,
            run_type,
            *intended_transition,
        )

        run = ctx.run
        run.start_time = pendulum.now().subtract(seconds=42)
        assert run.end_time is None

        async with UpdateRunDetails(ctx, *intended_transition) as ctx:
            await ctx.validate_proposed_state()

        assert run.end_time is not None

    @pytest.mark.parametrize("initial_state_type", TERMINAL_STATES)
    async def test_rule_unsets_end_time_when_forced_out_of_terminal_state(
        self, session, run_type, initialize_orchestration, initial_state_type
    ):
        proposed_state_type = states.StateType.RUNNING
        intended_transition = (initial_state_type, proposed_state_type)
        ctx = await initialize_orchestration(
            session,
            run_type,
            *intended_transition,
        )

        run = ctx.run
        run.start_time = pendulum.now().subtract(seconds=42)
        run.end_time = pendulum.now()
        assert run.end_time is not None

        async with UpdateRunDetails(ctx, *intended_transition) as ctx:
            await ctx.validate_proposed_state()

        assert run.end_time is None<|MERGE_RESOLUTION|>--- conflicted
+++ resolved
@@ -206,35 +206,6 @@
 
         assert run.total_run_time == datetime.timedelta(0)
 
-<<<<<<< HEAD
-=======
-    @pytest.mark.parametrize("initial_state_type", set(states.StateType))
-    async def test_rule_always_updates_total_time(
-        self, session, run_type, initialize_orchestration, initial_state_type
-    ):
-        proposed_state_type = states.StateType.COMPLETED
-        intended_transition = (initial_state_type, proposed_state_type)
-        ctx = await initialize_orchestration(
-            session,
-            run_type,
-            *intended_transition,
-        )
-
-        now = pendulum.now()
-        run = ctx.run
-        run.start_time = now.subtract(seconds=42)
-        ctx.initial_state.timestamp = now.subtract(seconds=42)
-        ctx.proposed_state.timestamp = now
-        await session.commit()
-        await session.refresh(run)
-        assert run.total_run_time == datetime.timedelta(0)
-
-        async with UpdateRunDetails(ctx, *intended_transition) as ctx:
-            await ctx.validate_proposed_state()
-
-        assert run.total_time == datetime.timedelta(seconds=42)
-
->>>>>>> 436af3b4
     @pytest.mark.parametrize("proposed_state_type", TERMINAL_STATES)
     async def test_rule_sets_end_time_when_when_run_ends(
         self, session, run_type, initialize_orchestration, proposed_state_type
