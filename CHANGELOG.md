--- conflicted
+++ resolved
@@ -10,11 +10,8 @@
 
 ### Enhancements
 
-<<<<<<< HEAD
 - Improve heartbeat functionality to be robust across platforms - [#1973](https://github.com/PrefectHQ/prefect/pull/1973)
-=======
 - Cloud logger now attempts to elevate logger errors to flow run logs - [#1961](https://github.com/PrefectHQ/prefect/pull/1961)
->>>>>>> e9117179
 
 ### Task Library
 
