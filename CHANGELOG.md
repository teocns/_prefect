--- conflicted
+++ resolved
@@ -8,11 +8,8 @@
 
 - Add `checkpoint` option for individual `Task`s, as well as a global `checkpoint` config setting for storing the results of Tasks using their result handlers - [#649](https://github.com/PrefectHQ/prefect/pull/649)
 - Add `defaults_from_attrs` decorator to easily construct `Task`s whose attributes serve as defaults for `Task.run` - [#293](https://github.com/PrefectHQ/prefect/issues/293)
-<<<<<<< HEAD
 - Environments follow new hierarchy (PIN-3) - [#670](https://github.com/PrefectHQ/prefect/pull/670)
-=======
 - Add `GCSUploadTask` and `GCSDownloadTask` for uploading / retrieving string data to / from Google Cloud Storage - [#673](https://github.com/PrefectHQ/prefect/pull/673)
->>>>>>> 3c1c161e
 
 ### Enhancements
 
@@ -24,12 +21,9 @@
 - Add timestamp to auto-generated API docs footer - [#639](https://github.com/PrefectHQ/prefect/pull/639)
 - Refactor `Result` interface into `Result` and `SafeResult` - [#649](https://github.com/PrefectHQ/prefect/pull/649)
 - The `manual_only` trigger will pass if `resume=True` is found in context, which indicates that a `Resume` state was passed - [#664](https://github.com/PrefectHQ/prefect/issues/664)
-<<<<<<< HEAD
 - Added DockerOnKubernetes environment (PIN-3) - [#670](https://github.com/PrefectHQ/prefect/pull/670)
 - Added Prefect docker image (PIN-3) - [#670](https://github.com/PrefectHQ/prefect/pull/670)
-=======
 - `defaults_from_attrs` now accepts a splatted list of arguments - [#676](https://github.com/PrefectHQ/prefect/issues/676)
->>>>>>> 3c1c161e
 
 ### Fixes
 
@@ -47,12 +41,9 @@
 - Upstream state results now take precedence for task inputs over `cached_inputs` - [#591](https://github.com/PrefectHQ/prefect/issues/591)
 - Rename `Match` task (used inside control flow) to `CompareValue` - [#638](https://github.com/PrefectHQ/prefect/pull/638)
 - `Client.graphql()` now returns a response with up to two keys (`data` and `errors`). Previously the `data` key was automatically selected - [#642](https://github.com/PrefectHQ/prefect/pull/642)
-<<<<<<< HEAD
 - `ContainerEnvironment` was changed to `DockerEnvironment` - [#670](https://github.com/PrefectHQ/prefect/pull/670)
 - The environment `from_file` was moved to `utilities.environments` - [#670](https://github.com/PrefectHQ/prefect/pull/670)
-=======
 - Removed `start_tasks` argument from `FlowRunner.run()` and `check_upstream` argument from `TaskRunner.run()` - [#672](https://github.com/PrefectHQ/prefect/pull/672)
->>>>>>> 3c1c161e
 
 ## 0.4.1 <Badge text="beta" type="success"/>
 
