# Changelog

## Unreleased <Badge text="beta" type="success"/>

These changes are available in the [master branch](https://github.com/PrefectHQ/prefect).

### Features

- None

### Enhancements

<<<<<<< HEAD
- Add volume option to Docker Agent - [#2013](https://github.com/PrefectHQ/prefect/issues/2013)
=======
- Better exception for unsubscriptable mapping arguments - [#1821](https://github.com/PrefectHQ/prefect/issues/1821)
>>>>>>> ee383b80

### Task Library

- None

### Fixes

- None

### Deprecations

- None

### Breaking Changes

- None

### Contributors

- None

## 0.9.4 <Badge text="beta" type="success"/>

Released on Feb 14, 2020.

### Features

- None

### Enhancements

- Add incremental tutorial - [#1953](https://github.com/PrefectHQ/prefect/issues/1953)
- Improve error handling for unsupported callables - [#1993](https://github.com/PrefectHQ/prefect/pull/1993)
- Accept additional `boto3` client parameters in S3 storage - [#2000](https://github.com/PrefectHQ/prefect/pull/2000)
- Add optional `version_group_id` kwarg to `create_flow_run` for a stable API for flow runs - [#1987](https://github.com/PrefectHQ/prefect/issues/1987)
- Add `extra_loggers` logging configuration for non-Prefect logs in stdout and cloud - [#2010](https://github.com/PrefectHQ/prefect/pull/2010)

### Task Library

- None

### Fixes

- Ensure `ifelse` casts its condition to `bool` prior to evaluation - [#1991](https://github.com/PrefectHQ/prefect/pull/1991)
- Do not perform `ast.literal_eval` on cpu and memory task_definition kwargs for Fargate Agent - [#2010](https://github.com/PrefectHQ/prefect/pull/2010)
- Fix new agent processing with Threadpool causing problem for Fargate Agent with task revisions enabled - [#2022](https://github.com/PrefectHQ/prefect/pull/2022)

### Deprecations

- None

### Breaking Changes

- Remove Airflow Tasks - [#1992](https://github.com/PrefectHQ/prefect/pull/1992)

### Contributors

- [Giorgio Pellero](https://github.com/trapped)
- [Braun Reyes](https://github.com/braunreyes)

## 0.9.3 <Badge text="beta" type="success"/>

Released on Feb 05, 2020.

### Features

- None

### Enhancements

- Improve heartbeat functionality to be robust across platforms - [#1973](https://github.com/PrefectHQ/prefect/pull/1973)
- Run storage healthchecks on other options besides Docker - [1963](https://github.com/PrefectHQ/prefect/pull/1963)
- Cloud logger now attempts to elevate logger errors to flow run logs - [#1961](https://github.com/PrefectHQ/prefect/pull/1961)
- Attach Flow and Task attributes to LogRecords - [#1938](https://github.com/PrefectHQ/prefect/issues/1938)

### Task Library

- None

### Fixes

- Fix uncaught Fargate Agent kwarg parse SyntaxError from `literal_eval` - [#1968](https://github.com/PrefectHQ/prefect/pull/1968)
- Fix FargateTaskEnvironment passing empty auth token to run task - [#1976](https://github.com/PrefectHQ/prefect/pull/1976)
- Fix imagePullSecrets not being automatically passed to jobs created by Kubernetes Agent - [#1982](https://github.com/PrefectHQ/prefect/pull/1982)

### Deprecations

- None

### Breaking Changes

- Remove cancellation hooks - [#1973](https://github.com/PrefectHQ/prefect/pull/1973)

### Contributors

- None

## 0.9.2 <Badge text="beta" type="success"/>

Released on Jan 30, 2020.

### Features

- Allow for parameter defaults to vary based on clock - [#1946](https://github.com/PrefectHQ/prefect/pull/1946)

### Enhancements

- More graceful handling of Agents competing for work - [#1956](https://github.com/PrefectHQ/prefect/issues/1956)

### Task Library

- None

### Fixes

- Eliminated possible duplicate flow run issue in all agents - [#1956](https://github.com/PrefectHQ/prefect/issues/1956)

### Deprecations

- None

### Breaking Changes

- None

### Contributors

- None

## 0.9.1 <Badge text="beta" type="success"/>

Released on Jan 24, 2020.

### Features

- None

### Enhancements

- Docker daemon reconnect attempts + exit on heartbeat failure -[#1918](https://github.com/PrefectHQ/prefect/pull/1918)
- More responsive agent shutdown - [#1921](https://github.com/PrefectHQ/prefect/pull/1921)
- Background all agent flow deployment attempts - [#1928](https://github.com/PrefectHQ/prefect/pull/1928)
- Add show_flow_logs to Docker agent [#1929](https://github.com/PrefectHQ/prefect/issues/1929)
- Add per-task checkpointing opt-out - [#1933](https://github.com/PrefectHQ/prefect/pull/1933)
- The Task 'checkpoint' kwarg will no longer be deprecated to allow opt-out - [#1933](https://github.com/PrefectHQ/prefect/pull/1933)

### Task Library

- None

### Fixes

- Fix the Fargate Agent not parsing kwargs as literals - [#1926](https://github.com/PrefectHQ/prefect/pull/1926)
- Fix issue with result handler default persisting from initialization - [#1936](https://github.com/PrefectHQ/prefect/issues/1936)

### Deprecations

- None

### Breaking Changes

- None

### Contributors

- None

## 0.9.0 <Badge text="beta" type="success"/>

Released on Jan 15, 2020.

### Features

- Added the ability to leverage native ECS task definition revisions for flow versions in Fargate agent - [#1870](https://github.com/PrefectHQ/prefect/pull/1870)
- Added the ability to pull in kwargs per flow version from S3 on flow submission in Fargate agent - [#1870](https://github.com/PrefectHQ/prefect/pull/1870)
- Add sensible default result handlers to non-Docker storage options - [#1888](https://github.com/PrefectHQ/prefect/issues/1888)

### Enhancements

- Allow for task looping to beyond Python's maximum recursion depth - [#1862](https://github.com/PrefectHQ/prefect/pull/1862)
- Prevent duplication of stdout logs from multiple instantiated agents - [#1866](https://github.com/PrefectHQ/prefect/pull/1866)
- Allow intervals less than 60 seconds in `IntervalClock`s - [#1880](https://github.com/PrefectHQ/prefect/pull/1880)
- Introduce new `Secret.exists` method for checking whether a Secret is available - [#1882](https://github.com/PrefectHQ/prefect/pull/1882)
- Introduce new `-e` CLI options on agent start commands to allow passing environment variables to flow runs - [#1878](https://github.com/PrefectHQ/prefect/issues/1878)
- Stop persisting `None` when calling result handlers - [#1894](https://github.com/PrefectHQ/prefect/pull/1894)
- Change Cancelled state to indicate Finished instead of Failed - [#1903](https://github.com/PrefectHQ/prefect/pull/1903)
- All States now store `cached_inputs` for easier recovery from failure - [#1898](https://github.com/PrefectHQ/prefect/issues/1898)
- Always checkpoint tasks which have result handlers - [#1898](https://github.com/PrefectHQ/prefect/issues/1898)

### Task Library

- Remove implicit requirement that Google Tasks use Prefect Cloud Secrets - [#1882](https://github.com/PrefectHQ/prefect/pull/1882)

### Fixes

- Enforce provision of `max_retries` if specifying `retry_delay` for a `Task` - [#1875](https://github.com/PrefectHQ/prefect/pull/1875)
- Fix issue with reduce tasks in `flow.visualize()` - [#1793](https://github.com/PrefectHQ/prefect/issues/1793)

### Deprecations

- The checkpointing kwarg will be removed from Tasks as it is now a default behavior - [#1898](https://github.com/PrefectHQ/prefect/issues/1898)

### Breaking Changes

- Remove default value for `aws_credentials_secret` on all S3 hooks - [#1886](https://github.com/PrefectHQ/prefect/issues/1886)
- Remove `config.engine.result_handler` section of Prefect config - [#1888](https://github.com/PrefectHQ/prefect/issues/1888)
- Remove default value for `credentials_secret` on `GCSResultHandler` - [#1888](https://github.com/PrefectHQ/prefect/issues/1888)
- Remove default value for `azure_credentials_secret` on `AzureResultHandler` - [#1888](https://github.com/PrefectHQ/prefect/issues/1888)

### Contributors

- [Daryll Strauss](daryll.strauss@gmail.com)
- [Braun Reyes](https://github.com/braunreyes)

## 0.8.1 <Badge text="beta" type="success"/>

Released on Dec 17, 2019.

### Features

- None

### Enhancements

- Enhanced treatment of nested and ordered constant values - [#1829](https://github.com/PrefectHQ/prefect/pull/1829)
- Add `on_datetime`, `on_date`, and `at_time` filters - [#1837](https://github.com/PrefectHQ/prefect/pull/1837)
- Add `--latest` flag for Kubernetes Agent install CLI command - [#1842](https://github.com/PrefectHQ/prefect/pull/1842)
- Add `--no-cloud-logs` flag for all agents to optionally opt-out of logs being sent to Prefect Cloud - [#1843](https://github.com/PrefectHQ/prefect/pull/1843)
- Agents mark Flow Runs as `Failed` if a deployment error occurs - [#1848](https://github.com/PrefectHQ/prefect/pull/1848)
- `Submitted` states from Agents include deployment identifier information - [#1848](https://github.com/PrefectHQ/prefect/pull/1848)
- Update heartbeats to respect Cloud flow settings - [#1851](https://github.com/PrefectHQ/prefect/pull/1851)
- Add flow run name to `prefect.context` - [#1855](https://github.com/PrefectHQ/prefect/pull/1855)
- Add `--namespace` option for Kubernetes Agent start CLI command - [#1859](https://github.com/PrefectHQ/prefect/pull/1859)
- Add Prefect job resource configuration for Kubernetes Agent - [#1859](https://github.com/PrefectHQ/prefect/pull/1859)

### Task Library

- Add task for scheduling a flow run - [#1871](https://github.com/PrefectHQ/prefect/pull/1871)

### Fixes

- Fix Agent deployment errors interrupting full list of found Flow Runs - [#1848](https://github.com/PrefectHQ/prefect/pull/1848)
- Fix issue with a single bad log preventing all logs from being sent to Cloud - [#1845](https://github.com/PrefectHQ/prefect/pull/1845)
- Fix Kubernetes Agent passing empty default namespace - [#1839](https://github.com/PrefectHQ/prefect/pull/1839)

### Deprecations

- None

### Breaking Changes

- None

### Contributors

- None

## 0.8.0 <Badge text="beta" type="success"/>

Released on Dec 11, 2019.

### Features

- Added new Local Agent to run Flows from Local Storage, S3 Storage, and GCS Storage - [#1819](https://github.com/PrefectHQ/prefect/pull/1819)
- Added Azure Blob Storage for Flows - [#1831](https://github.com/PrefectHQ/prefect/pull/1831)
- Added GCS Storage for Flows - [#1809](https://github.com/PrefectHQ/prefect/pull/1809)
- Added S3 Storage for Flows - [#1753](https://github.com/PrefectHQ/prefect/pull/1753)

### Enhancements

- Add `--rbac` flag to `prefect agent install` for Kubernetes Agent - [#1822](https://github.com/PrefectHQ/prefect/pull/1822)
- Add `prefect agent install` option to output `supervisord.conf` file for Local Agent - [#1819](https://github.com/PrefectHQ/prefect/pull/1819)
- Add convenience `parents()` and `children()` classmethods to all State objects for navigating the hierarchy - [#1784](https://github.com/PrefectHQ/prefect/pull/1784)
- Add new `not_all_skipped` trigger and set it as the default for merge tasks - [#1768](https://github.com/PrefectHQ/prefect/issues/1768)

### Task Library

- Azure Blob tasks now use newer `BlockBlobService` with connection string authentication - [#1831](https://github.com/PrefectHQ/prefect/pull/1831)

### Fixes

- Fix issue with `flow.visualize()` for mapped tasks which are skipped - [#1765](https://github.com/PrefectHQ/prefect/issues/1765)
- Fix issue with timeouts only being softly enforced - [#1145](https://github.com/PrefectHQ/prefect/issues/1145), [#1686](https://github.com/PrefectHQ/prefect/issues/1686)
- Log agent errors using `write_run_logs` instead of the deprecated `write_run_log` - [#1791](https://github.com/PrefectHQ/prefect/pull/1791)
- Fix issue with `flow.update()` not transferring constants - [#1785](https://github.com/PrefectHQ/prefect/pull/1785)

### Deprecations

- `flow.deploy` is deprecated in favor of `flow.register` - [#1819](https://github.com/PrefectHQ/prefect/pull/1819)

### Breaking Changes

- Default Flow storage is now `Local` instead of `Docker` - [#1819](https://github.com/PrefectHQ/prefect/pull/1819)
- Docker based `LocalAgent` is renamed `DockerAgent` - [#1819](https://github.com/PrefectHQ/prefect/pull/1819)
- `prefect agent start` now defaults to new `LocalAgent` - [#1819](https://github.com/PrefectHQ/prefect/pull/1819)

### Contributors

- None

## 0.7.3 <Badge text="beta" type="success"/>

Released on Nov 26, 2019.

### Features

- Add graceful cancellation hooks to Flow and Task runners - [#1758](https://github.com/PrefectHQ/prefect/pull/1758)

### Enhancements

- Add option to specify a run name for `cloud run` CLI command - [#1756](https://github.com/PrefectHQ/prefect/pull/1756)
- Add `work_stealing` option to `DaskKubernetesEnvironment` - [#1760](https://github.com/PrefectHQ/prefect/pull/1760)
- Improve heartbeat thread management - [#1770](https://github.com/PrefectHQ/prefect/pull/1770)
- Add unique scheduler Job name to `DaskKubernetesEnvironment` - [#1772](https://github.com/PrefectHQ/prefect/pull/1772)
- Add informative error when trying to map with the `LocalDaskExecutor` using processes - [#1777](https://github.com/PrefectHQ/prefect/pull/1777)

### Task Library

- None

### Fixes

- Fix issue with heartbeat thread deadlocking dask execution when using a `worker_client` - [#1750](https://github.com/PrefectHQ/prefect/pull/1750)
- Fix issue with Environments not calling `run_flow` on Environment stored on Flow object - [#1752](https://github.com/PrefectHQ/prefect/pull/1752)
- Fix issue with Docker build context when providing custom docker files - [#1762](https://github.com/PrefectHQ/prefect/pull/1762)

### Deprecations

- None

### Breaking Changes

- None

### Contributors

- None

## 0.7.2 <Badge text="beta" type="success"/>

Released on Nov 15, 2019.

### Features

- Allow users to provide a custom version group ID for controlling Cloud versioning - [#1665](https://github.com/PrefectHQ/prefect/issues/1665)
- Stop autogenerating constant tasks - [#1730](https://github.com/PrefectHQ/prefect/pull/1730)

### Enhancements

- Raise an informative error when context objects are pickled - [#1710](https://github.com/PrefectHQ/prefect/issues/1710)
- Add an option to pass in `run_name` to a flow run to override the auto-generated names when calling `create_flow_run` [#1661](https://github.com/PrefectHQ/cloud/pull/1661)
- Add informative logs in the event that a heartbeat thread dies - [#1721](https://github.com/PrefectHQ/prefect/pull/1721)
- Loosen Job spec requirements for `KubernetesJobEnvironment` - [#1713](https://github.com/PrefectHQ/prefect/pull/1713)
- Loosen `containerDefinitions` requirements for `FargateTaskEnvironment` - [#1713](https://github.com/PrefectHQ/prefect/pull/1713)
- Local Docker agent proactively fails flow runs if image cannot be pulled - [#1395](https://github.com/PrefectHQ/prefect/issues/1395)
- Add graceful keyboard interrupt shutdown for all agents - [#1731](https://github.com/PrefectHQ/prefect/pull/1731)
- `agent start` CLI command now allows for Agent kwargs - [#1737](https://github.com/PrefectHQ/prefect/pull/1737)
- Add users to specify a custom Dockerfile for Docker storage - [#1738](https://github.com/PrefectHQ/prefect/pull/1738)
- Expose `labels` kwarg in `flow.deploy` for convenient labeling of Flows - [#1742](https://github.com/PrefectHQ/prefect/pull/1742)

### Task Library

- None

### Fixes

- `FargateTaskEnvironment` now uses provided `family` for task definition naming - [#1713](https://github.com/PrefectHQ/prefect/pull/1713)
- Fix executor initialization missing `self` in `KubernetesJobEnvironment` - [#1713](https://github.com/PrefectHQ/prefect/pull/1713)
- Fix `identifier_label` not being generated on each run for Kubernetes based environments - [#1718](https://github.com/PrefectHQ/prefect/pull/1718)
- Fix issue where users could not override their user config path when deploying Docker to Cloud - [#1719](https://github.com/PrefectHQ/prefect/pull/1719)
- Respect order of inputs in merge - [#1736](https://github.com/~/1736)

### Deprecations

- None

### Breaking Changes

- None

### Contributors

- [Brett Naul](https://github.com/bnaul)

## 0.7.1 <Badge text="beta" type="success"/>

Released on Nov 5, 2019

### Features

- None

### Enhancements

- Add a `save`/`load` interface to Flows - [#1685](https://github.com/PrefectHQ/prefect/pull/1685), [#1695](https://github.com/PrefectHQ/prefect/pull/1695)
- Add option to specify `aws_session_token` for the `FargateTaskEnvironment` - [#1688](https://github.com/PrefectHQ/prefect/pull/1688)
- Add `EnvVarSecrets` for loading sensitive information from environment variables - [#1683](https://github.com/PrefectHQ/prefect/pull/1683)
- Add an informative version header to all Cloud client requests - [#1690](https://github.com/PrefectHQ/prefect/pull/1690)
- Auto-label Flow environments when using Local storage - [#1696](https://github.com/PrefectHQ/prefect/pull/1696)
- Batch upload logs to Cloud in a background thread for improved performance - [#1691](https://github.com/PrefectHQ/prefect/pull/1691)
- Include agent labels within each flow's configuration environment - [#1671](https://github.com/PrefectHQ/prefect/issues/1671)

### Task Library

- None

### Fixes

- Fix Fargate Agent access defaults and environment variable support - [#1687](https://github.com/PrefectHQ/prefect/pull/1687)
- Removed default python version for docker builds - [#1705](https://github.com/PrefectHQ/prefect/pull/1705)
- Attempt to install prefect in any docker image (if it is not already installed) - [#1704](https://github.com/PrefectHQ/prefect/pull/1704)
- Kubernetes Agent deployment yaml now respects new `prefecthq/prefect` image tagging convention - [#1707](https://github.com/PrefectHQ/prefect/pull/1707)

### Deprecations

- None

### Breaking Changes

- None

### Contributors

- None

## 0.7.0 To Affinity and Beyond <Badge text="beta" type="success"/>

Released October 29, 2019

### Features

- Flow Affinity: Environments and Agents now support labeling for execution specification - [#1651](https://github.com/PrefectHQ/prefect/pull/1651)
- Add new Secret Tasks for a pluggable and reusable Secrets API - [#1346](https://github.com/PrefectHQ/prefect/issues/1346), [#1587](https://github.com/PrefectHQ/prefect/issues/1587)

### Enhancements

- Add the ability to delete task tag limits using the client - [#1622](https://github.com/PrefectHQ/prefect/pull/1622)
- Adds an "Ask for help" button with a link to the prefect.io support page - [#1637](https://github.com/PrefectHQ/prefect/pull/1637)
- Reduces the size of the `prefecthq/prefect` Docker image by ~400MB, which is now the base Docker image used in Flows - [#1648](https://github.com/PrefectHQ/prefect/pull/1648)
- Add a new healthcheck for environment dependencies - [#1653](https://github.com/PrefectHQ/prefect/pull/1653)
- Add default 30 second timeout to Client requests - [#1672](https://github.com/PrefectHQ/prefect/pull/1672)

### Task Library

- Add new Secret Tasks for a pluggable and reusable Secrets API - [#1346](https://github.com/PrefectHQ/prefect/issues/1346), [#1587](https://github.com/PrefectHQ/prefect/issues/1587)
- Add support for directly passing credentials to task library tasks, instead of passing secret names - [#1667](https://github.com/PrefectHQ/prefect/pull/1673)

### Fixes

- Fix defaults for unspecified ARNs in the Fargate Agent - [#1634](https://github.com/PrefectHQ/prefect/pull/1634)
- Fix ShellTask return value on empty stdout - [#1632](https://github.com/PrefectHQ/prefect/pull/1632)
- Fix issue with some Cloud Secrets not being converted from strings - [#1655](https://github.com/PrefectHQ/prefect/pull/1655)
- Fix issue with Agent logging config setting not working - [#1657](https://github.com/PrefectHQ/prefect/pull/1657)
- Fix issue with SnowflakeQuery tasks not working - [#1663](https://github.com/PrefectHQ/prefect/pull/1663)

### Deprecations

- Tasks that accepted the name of a secret (often `credentials_secret`) will raise a deprecation warning - [#1667](https://github.com/PrefectHQ/prefect/pull/1673)

### Breaking Changes

- Fargate Agent now takes in all boto3 camel case arguments instead of specific snake case options - [#1649](https://github.com/PrefectHQ/prefect/pull/1649)
- `kubernetes` is no longer installed by default in deployed flow images - [#1653](https://github.com/PrefectHQ/prefect/pull/1653)
- Tasks that accepted the name of a secret (often `credentials_secret`) no longer have a default value for that argument, as it has been deprecated - [#1667](https://github.com/PrefectHQ/prefect/pull/1673)

### Contributors

- [Tobias Schmidt](https://github.com/royalts)

## 0.6.7 Oh Six Seven <Badge text="beta" type="success"/>

Released October 16, 2019

### Features

- Environments now allow for optional `on_start` and `on_exit` callbacks - [#1610](https://github.com/PrefectHQ/prefect/pull/1610)

### Enhancements

- Raise more informative error when calling `flow.visualize()` if Graphviz executable not installed - [#1602](https://github.com/PrefectHQ/prefect/pull/1602)
- Allow authentication to Azure Blob Storage with SAS token - [#1600](https://github.com/PrefectHQ/prefect/pull/1600)
- Additional debug logs to `Docker Container` and `Docker Image` tasks - [#920](https://github.com/PrefectHQ/prefect/issues/920)
- Changes to Fargate agent to support temporary credentials and IAM role based credentials within AWS compute such as a container or ec2 instance. [#1607](https://github.com/PrefectHQ/prefect/pull/1607)
- Local Secrets set through environment variable now retain their casing - [#1601](https://github.com/PrefectHQ/prefect/issues/1601)
- Agents can accept an optional `name` for logging and debugging - [#1612](https://github.com/PrefectHQ/prefect/pull/1612)
- Added AWS configuration options for Fargate Agent (task_role_arn, execution_role_arn) - [#1614](https://github.com/PrefectHQ/prefect/pull/1614)
- Change EmailTask to accept SMTP server settings as well as an email_from kwarg - [#1619](https://github.com/PrefectHQ/prefect/pull/1619)
- Add the ability to delete task tag limits using the client - [#1622](https://github.com/PrefectHQ/prefect/pull/1622)

### Task Library

- Add `return_all` kwarg to `ShellTask` for optionally returning all lines of stdout - [#1598](https://github.com/PrefectHQ/prefect/pull/1598)
- Add `CosmosDBCreateItem`, `CosmosDBReadItems`, `CosmosDBQueryItems` and for interacting with data stored on Azure Cosmos DB - [#1617](https://github.com/PrefectHQ/prefect/pull/1617)

### Fixes

- Fix issue with running local Flow without a schedule containing cached tasks - [#1599](https://github.com/PrefectHQ/prefect/pull/1599)
- Remove blank string for `task_run_id` in k8s resource manager - [#1604](https://github.com/PrefectHQ/prefect/pull/1604)
- Fix issue with merge task not working for pandas dataframes and numpy arrays - [#1609](https://github.com/PrefectHQ/prefect/pull/1609)

### Deprecations

- None

### Breaking Changes

- Local Secrets set through environment variable now retain their casing - [#1601](https://github.com/PrefectHQ/prefect/issues/1601)

### Contributors

- [Mark McDonald](https://github.com/mhmcdonal)
- [Sherman K](https://github.com/shrmnk)

## 0.6.6 Wait For It <Badge text="beta" type="success"/>

Released October 3, 2019

### Features

- Added `KubernetesJobEnvironment` - [#1548](https://github.com/PrefectHQ/prefect/pull/1548)
- Add ability to enforce Task concurrency limits by tag in Prefect Cloud - [#1570](https://github.com/PrefectHQ/prefect/pull/1570)
- Added `FargateTaskEnvironment` - [#1592](https://github.com/PrefectHQ/prefect/pull/1592)

### Enhancements

- Allow the `Client` to more gracefully handle failed login attempts on initialization - [#1535](https://github.com/PrefectHQ/prefect/pull/1535)
- Replace `DotDict` with `box.Box` - [#1518](https://github.com/PrefectHQ/prefect/pull/1518)
- Store `cached_inputs` on Failed states and call their result handlers if they were provided - [#1557](https://github.com/PrefectHQ/prefect/pull/1557)
- `raise_on_exception` no longer raises for Prefect Signals, as these are typically intentional / for control flow - [#1562](https://github.com/PrefectHQ/prefect/pull/1562)
- `run cloud` CLI command takes in optional `--parameters` as a file path pointing to a JSON file - [#1582](https://github.com/PrefectHQ/prefect/pull/1582)
- Always consider `Constant` tasks successful and unpack them immediately instead of submitting them for execution - [#1527](https://github.com/PrefectHQ/prefect/issues/1527)

### Task Library

- Add `BlobStorageDownload` and `BlobStorageUpload` for interacting with data stored on Azure Blob Storage - [#1538](https://github.com/PrefectHQ/prefect/pull/1538)
- Loosen Kubernetes Tasks' requirement of an API secret key - [#1559](https://github.com/PrefectHQ/prefect/pull/1559)
- Add tasks for working in Azure Machine Learning Serviec with Datastores and Datasets - [#1590](https://github.com/PrefectHQ/prefect/pull/1590)

### Fixes

- Fix issue with certain Pause / Resume / Retry pipelines retrying indefinitely - [#1177](https://github.com/PrefectHQ/prefect/issues/1177)
- Kubernetes Agent deployment YAML generation defaults to local Prefect version - [#1573](https://github.com/PrefectHQ/prefect/pull/1573)
- Fix issue with custom result handlers not working when called in `cached_inputs` - [#1585](https://github.com/PrefectHQ/prefect/pull/1585)

### Deprecations

- None

### Breaking Changes

- None

### Contributors

- [Fredrik Sannholm](https://github.com/frsann)

## 0.6.5 Agents of Environmental Change <Badge text="beta" type="success"/>

Released September 20, 2019

### Features

- Added Fargate agent - [#1521](https://github.com/PrefectHQ/prefect/pull/1521)
- Custom user-written environments can be deployed to Prefect Cloud - [#1534](https://github.com/PrefectHQ/prefect/pull/1534), [#1537](https://github.com/PrefectHQ/prefect/pull/1537)

### Enhancements

- Allow for Agents to correctly run in environments with differently calibrated clocks - [#1402](https://github.com/PrefectHQ/prefect/issues/1402)
- Refactor `RemoteEnvironment` to utilize the `get_flow` storage interface - [#1476](https://github.com/PrefectHQ/prefect/issues/1476)
- Ensure Task logger is available in context throughout every pipeline step of the run - [#1509](https://github.com/PrefectHQ/prefect/issues/1509)
- Skip Docker registry pushing and pulling on empty `registry_url` attribute - [#1525](https://github.com/PrefectHQ/prefect/pull/1525)
- Agents now log platform errors to flow runs which cannot deploy - [#1528](https://github.com/PrefectHQ/prefect/pull/1528)
- Updating `ShellTask` to work more like Airflow Bash Operator for streaming logs and returning values - [#1451](https://github.com/PrefectHQ/prefect/pull/1451)
- Agents now have a verbose/debug logging option for granular output - [#1532](https://github.com/PrefectHQ/prefect/pull/1532)
- `DaskKubernetesEnvironment` now allows for custom scheduler and worker specs - [#1543](https://github.com/PrefectHQ/prefect/pull/1534), [#1537](https://github.com/PrefectHQ/prefect/pull/1537)

### Task Library

- None

### Fixes

- Fix map error by removing `imagePullSecrets` from Kubernetes Agent install if not provided - [#1524](https://github.com/PrefectHQ/prefect/pull/1524)
- Fix issue with two INFO logs not being associated with the Task Run in Cloud - [#1526](https://github.com/PrefectHQ/prefect/pull/1526)
- `execute` CLI command can now load custom environments off of the flow object - [#1534](https://github.com/PrefectHQ/prefect/pull/1534)

### Deprecations

- None

### Breaking Changes

- Update `ShellTask` to return only the last line of stdout, as a string - [#1451](https://github.com/PrefectHQ/prefect/pull/1451)

### Contributors

- [Braun Reyes](https://github.com/braunreyes)

## 0.6.4 I installed Docker on a Windows machine and all I got was this release <Badge text="beta" type="success"/>

Released September 10, 2019

### Features

- Improve Windows compatibility for local development and deploying to Prefect Cloud - [#1441](https://github.com/PrefectHQ/prefect/pull/1441), [#1456](https://github.com/PrefectHQ/prefect/pull/1456), [#1465](https://github.com/PrefectHQ/prefect/pull/1465), [#1466](https://github.com/PrefectHQ/prefect/pull/1466)

### Enhancements

- Add OS platform check to Local Agent for running on Windows machines - [#1441](https://github.com/PrefectHQ/prefect/pull/1441)
- Add `--base-url` argument for Docker daemons to `agent start` CLI command - [#1441](https://github.com/PrefectHQ/prefect/pull/1441)
- Add environment labels for organizing / tagging different Flow execution environments - [#1438](https://github.com/PrefectHQ/prefect/issues/1438)
- Use `-U` option when installing `prefect` in Docker containers to override base image version - [#1461](https://github.com/PrefectHQ/prefect/pull/1461)
- Remove restriction that prevented `DotDict` classes from having keys that shadowed dict methods - [#1462](https://github.com/PrefectHQ/prefect/pull/1462)
- Added livenessProbe to Kubernetes Agent - [#1474](https://github.com/PrefectHQ/prefect/pull/1474)
- Ensure external Dask Clusters do not require Prefect Cloud environment variables to run Cloud flows - [#1481](https://github.com/PrefectHQ/prefect/pull/1481)

### Task Library

- None

### Fixes

- Fix incorrect import in `DaskKubernetesEnvironment` job template - [#1458](https://github.com/PrefectHQ/prefect/pull/1458)
- Raise error on Agents started without an appropriate API token - [#1459](https://github.com/PrefectHQ/prefect/pull/1459)
- Fix bug when calling `as_nested_dict` on `DotDicts` with an `items` key - [#1462](https://github.com/PrefectHQ/prefect/pull/1462)
- Fix `--resource-manager` flag on agent install invalidating `imagePullSecrets` - [#1469](https://github.com/PrefectHQ/prefect/pull/1469)
- Fix issue with user-written result handlers in Prefect Cloud preventing some states from being set - [#1480](https://github.com/PrefectHQ/prefect/pull/1480)

### Deprecations

- None

### Breaking Changes

- None

### Contributors

- [Joe Schmid](https://github.com/joeschmid)
- [Brett Naul](https://github.com/bnaul)

## 0.6.3 Retry Release <Badge text="beta" type="success"/>

Released August 30, 2019

Maintenance release.

### Fixes

- Fix issue with reduced mapped tasks not respecting retries - [#1436](https://github.com/PrefectHQ/prefect/issues/1436)

## 0.6.2 Onboards and Upwards <Badge text="beta" type="success"/>

Released August 30, 2019

### Features

- Added Local, Kubernetes, and Nomad agents - [#1341](https://github.com/PrefectHQ/prefect/pull/1341)
- Add the ability for Tasks to sequentially loop - [#1356](https://github.com/PrefectHQ/prefect/pull/1356)

### Enhancements

- Adds a copy to clipboard button for codeblocks - [#213](https://github.com/prefecthq/prefect/issues/213)
- Updates Vuepress to v1.0.3 - [#770](https://github.com/prefecthq/prefect/issues/770)
- Introduce configurable default for storage class on Flows - [#1044](https://github.com/PrefectHQ/prefect/issues/1044)
- Allow for min and max workers to be specified in `DaskKubernetesEnvironment` - [#1338](https://github.com/PrefectHQ/prefect/pulls/1338)
- Use task and flow names for corresponding logger names for better organization - [#1355](https://github.com/PrefectHQ/prefect/pull/1355)
- `Paused` states subclass `Scheduled` and can have predefined expirations - [#1375](https://github.com/PrefectHQ/prefect/pull/1375)
- Introduce new Flow health checks prior to Cloud deployment - [#1372](https://github.com/PrefectHQ/prefect/issues/1372)
- Improve logging functionality to include tracebacks - [#1374](https://github.com/PrefectHQ/prefect/issues/1374)
- Improve CLI user experience while working with Cloud - [#1384](https://github.com/PrefectHQ/prefect/pull/1384/)
- Users can now create projects from the CLI - [#1388](https://github.com/PrefectHQ/prefect/pull/1388)
- Add a health check to confirm that serialized flows are valid prior to Cloud deploy - [#1397](https://github.com/PrefectHQ/prefect/pull/1397)
- Add `task_slug`, `flow_id`, and `flow_run_id` to context - [#1405](https://github.com/PrefectHQ/prefect/pull/1405)
- Support persistent `scheduled_start_time` for scheduled flow runs when run locally with `flow.run()` - [#1418](https://github.com/PrefectHQ/prefect/pull/1418), [#1429](https://github.com/PrefectHQ/prefect/pull/1429)
- Add `task_args` to `Task.map` - [#1390](https://github.com/PrefectHQ/prefect/issues/1390)
- Add auth flows for `USER`-scoped Cloud API tokens - [#1423](https://github.com/PrefectHQ/prefect/pull/1423)
- Add `AzureResultHandler` for handling results to / from Azure Blob storage containers - [#1421](https://github.com/PrefectHQ/prefect/pull/1421)
- Add new configurable `LocalDaskExecutor` - [#1336](https://github.com/PrefectHQ/prefect/issues/1336)
- Add CLI commands for working with Prefect Cloud auth - [#1431](https://github.com/PrefectHQ/prefect/pull/1431)

### Task Library

- Add new `SnowflakeQuery` task for using snowflake data warehouse - [#1113](https://github.com/PrefectHQ/prefect/issues/1113)

### Fixes

- Fix issue with Docker storage not respecting user-provided image names - [#1335](https://github.com/PrefectHQ/prefect/pull/1335)
- Fix issue with local retries in Cloud not always running in-process - [#1348](https://github.com/PrefectHQ/prefect/pull/1348)

### Deprecations

- Rename `SynchronousExecutor` as `LocalDaskExecutor` - [#1434](https://github.com/PrefectHQ/prefect/pull/1434)

### Breaking Changes

- Rename `CloudEnvironment` to `DaskKubernetesEnvironment` - [#1250](https://github.com/PrefectHQ/prefect/issues/1250)
- Remove unused `queue` method from all executors - [#1434](https://github.com/PrefectHQ/prefect/pull/1434)

### Contributors

- [Alex Kravetz](http://github.com/akravetz)

## 0.6.1 Prefect Timing <Badge text="beta" type="success"/>

Released August 8, 2019

### Features

- Introduce new `flows.checkpointing` configuration setting for checkpointing Tasks in local execution - [#1283](https://github.com/PrefectHQ/prefect/pull/1283)
- Introduce new, flexible `Schedule` objects - [#1320](https://github.com/PrefectHQ/prefect/pull/1320)

### Enhancements

- Allow passing of custom headers in `Client` calls - [#1255](https://github.com/PrefectHQ/prefect/pull/1255)
- Autogenerate informative names and tags for Docker images built for Flow storage - [#1237](https://github.com/PrefectHQ/prefect/issues/1237)
- Allow mixed-case configuration keys (environment variables are interpolated as lowercase) - [#1288](https://github.com/PrefectHQ/prefect/issues/1288)
- Ensure state handler errors are logged informatively - [#1326](https://github.com/PrefectHQ/prefect/issues/1326)

### Task Library

- Add `BigQueryLoadGoogleCloudStorage` task for loading data into BigQuery from Google Cloud Storage [#1317](https://github.com/PrefectHQ/prefect/pull/1317)

### Fixes

- Fix issue with logs not always arriving in long-standing Dask clusters - [#1244](https://github.com/PrefectHQ/prefect/pull/1244)
- Fix issue with `BuildImage` docker task not actually running to completion - [#1243](https://github.com/PrefectHQ/prefect/issues/1243)
- Fix `run --logs` CLI command not exiting on flow run finished state - [#1319](https://github.com/PrefectHQ/prefect/pull/1319)

### Deprecations

- `OneTimeSchedule` and `UnionSchedule` are deprecated, but remain callable as convenience functions - [#1320](https://github.com/PrefectHQ/prefect/pull/1320)
- Old-style schedules can be deserialized as new-style schedules, but support will eventually be dropped - [#1320](https://github.com/PrefectHQ/prefect/pull/1320)

### Breaking Changes

- `prefect.Client.graphql()` and `prefect.Client.post()` now use an explicit keyword, not `**kwargs`, for variables or parameters - [#1259](https://github.com/PrefectHQ/prefect/pull/1259)
- `auth add` CLI command replaced with `auth login` - [#1319](https://github.com/PrefectHQ/prefect/pull/1319)

### Contributors

- None

## 0.6.0 Cloud Ready <Badge text="beta" type="success"/>

Released July 16, 2019

### Features

- Add the Prefect CLI for working with core objects both locally and in cloud - [#1059](https://github.com/PrefectHQ/prefect/pull/1059)
- Add RemoteEnvironment for simple executor based executions - [#1215](https://github.com/PrefectHQ/prefect/pull/1215)
- Add the ability to share caches across Tasks and Flows - [#1222](https://github.com/PrefectHQ/prefect/pull/1222)
- Add the ability to submit tasks to specific dask workers for task / worker affinity - [#1229](https://github.com/PrefectHQ/prefect/pull/1229)

### Enhancements

- Refactor mapped caching to be independent of order - [#1082](https://github.com/PrefectHQ/prefect/issues/1082)
- Refactor caching to allow for caching across multiple runs - [#1082](https://github.com/PrefectHQ/prefect/issues/1082)
- Allow for custom secret names in Result Handlers - [#1098](https://github.com/PrefectHQ/prefect/issues/1098)
- Have `execute cloud-flow` CLI immediately set the flow run state to `Failed` if environment fails - [#1122](https://github.com/PrefectHQ/prefect/pull/1122)
- Validate configuration objects on initial load - [#1136](https://github.com/PrefectHQ/prefect/pull/1136)
- Add `auto_generated` property to Tasks for convenient filtering - [#1135](https://github.com/PrefectHQ/prefect/pull/1135)
- Disable dask work-stealing in Kubernetes via scheduler config - [#1166](https://github.com/PrefectHQ/prefect/pull/1166)
- Implement backoff retry settings on Client calls - [#1187](https://github.com/PrefectHQ/prefect/pull/1187)
- Explicitly set Dask keys for a better Dask visualization experience - [#1218](https://github.com/PrefectHQ/prefect/issues/1218)
- Implement a local cache which persists for the duration of a Python session - [#1221](https://github.com/PrefectHQ/prefect/issues/1221)
- Implement in-process retries for Cloud Tasks which request retry in less than one minute - [#1228](https://github.com/PrefectHQ/prefect/pull/1228)
- Support `Client.login()` with API tokens - [#1240](https://github.com/PrefectHQ/prefect/pull/1240)
- Add live log streaming for `prefect run cloud` command - [#1241](https://github.com/PrefectHQ/prefect/pull/1241)

### Task Library

- Add task to trigger AWS Step function workflow [#1012](https://github.com/PrefectHQ/prefect/issues/1012)
- Add task to copy files within Google Cloud Storage - [#1206](https://github.com/PrefectHQ/prefect/pull/1206)
- Add task for downloading files from Dropbox - [#1205](https://github.com/PrefectHQ/prefect/pull/1205)

### Fixes

- Fix issue with mapped caching in Prefect Cloud - [#1096](https://github.com/PrefectHQ/prefect/pull/1096)
- Fix issue with Result Handlers deserializing incorrectly in Cloud - [#1112](https://github.com/PrefectHQ/prefect/issues/1112)
- Fix issue caused by breaking change in `marshmallow==3.0.0rc7` - [#1151](https://github.com/PrefectHQ/prefect/pull/1151)
- Fix issue with passing results to Prefect signals - [#1163](https://github.com/PrefectHQ/prefect/issues/1163)
- Fix issue with `flow.update` not preserving mapped edges - [#1164](https://github.com/PrefectHQ/prefect/issues/1164)
- Fix issue with Parameters and Context not being raw dictionaries - [#1186](https://github.com/PrefectHQ/prefect/issues/1186)
- Fix issue with asynchronous, long-running mapped retries in Prefect Cloud - [#1208](https://github.com/PrefectHQ/prefect/pull/1208)
- Fix issue with automatically applied collections to task call arguments when using the imperative API - [#1211](https://github.com/PrefectHQ/prefect/issues/1211)

### Breaking Changes

- The CLI command `prefect execute-flow` and `prefect execute-cloud-flow` no longer exist - [#1059](https://github.com/PrefectHQ/prefect/pull/1059)
- The `slack_notifier` state handler now uses a `webhook_secret` kwarg to pull the URL from a Secret - [#1075](https://github.com/PrefectHQ/prefect/issues/1075)
- Use GraphQL for Cloud logging - [#1193](https://github.com/PrefectHQ/prefect/pull/1193)
- Remove the `CloudResultHandler` default result handler - [#1198](https://github.com/PrefectHQ/prefect/pull/1198)
- Rename `LocalStorage` to `Local` - [#1236](https://github.com/PrefectHQ/prefect/pull/1236)

### Contributors

- [Kwangyoun Jung](https://github.com/initialkommit)
- [Anes Benmerzoug](https://github.com/AnesBenmerzoug)

## 0.5.5 Season 8 <Badge text="beta" type="success"/>

Released May 31, 2019

Bugfix to address an unpinned dependency

## 0.5.4 A Release Has No Name <Badge text="beta" type="success"/>

Released May 28, 2019

### Features

- Add new `UnionSchedule` for combining multiple schedules, allowing for complex schedule specifications - [#428](https://github.com/PrefectHQ/prefect/issues/428)
- Allow for Cloud users to securely pull Docker images from private registries - [#1028](https://github.com/PrefectHQ/prefect/pull/1028)

### Enhancements

- Add `prefect_version` kwarg to `Docker` storage for controlling the version of prefect installed into your containers - [#1010](https://github.com/PrefectHQ/prefect/pull/1010), [#533](https://github.com/PrefectHQ/prefect/issues/533)
- Warn users if their Docker storage base image uses a different python version than their local machine - [#999](https://github.com/PrefectHQ/prefect/issues/999)
- Add flow run id to k8s labels on Cloud Environment jobs / pods for easier filtering in deployment - [#1016](https://github.com/PrefectHQ/prefect/pull/1016)
- Allow for `SlackTask` to pull the Slack webhook URL from a custom named Secret - [#1023](https://github.com/PrefectHQ/prefect/pull/1023)
- Raise informative errors when Docker storage push / pull fails - [#1029](https://github.com/PrefectHQ/prefect/issues/1029)
- Standardized `__repr__`s for various classes, to remove inconsistencies - [#617](https://github.com/PrefectHQ/prefect/issues/617)
- Allow for use of local images in Docker storage - [#1052](https://github.com/PrefectHQ/prefect/pull/1052)
- Allow for doc tests and doc generation to run without installing `all_extras` - [#1057](https://github.com/PrefectHQ/prefect/issues/1057)

### Task Library

- Add task for creating new branches in a GitHub repository - [#1011](https://github.com/PrefectHQ/prefect/pull/1011)
- Add tasks to create, delete, invoke, and list AWS Lambda functions [#1009](https://github.com/PrefectHQ/prefect/issues/1009)
- Add tasks for integration with spaCy pipelines [#1018](https://github.com/PrefectHQ/prefect/issues/1018)
- Add tasks for querying Postgres database [#1022](https://github.com/PrefectHQ/prefect/issues/1022)
- Add task for waiting on a Docker container to run and optionally raising for nonzero exit code - [#1061](https://github.com/PrefectHQ/prefect/pull/1061)
- Add tasks for communicating with Redis [#1021](https://github.com/PrefectHQ/prefect/issues/1021)

### Fixes

- Ensure that state change handlers are called even when unexpected initialization errors occur - [#1015](https://github.com/PrefectHQ/prefect/pull/1015)
- Fix an issue where a mypy assert relied on an unavailable import - [#1034](https://github.com/PrefectHQ/prefect/pull/1034)
- Fix an issue where user configurations were loaded after config interpolation had already taken place - [#1037](https://github.com/PrefectHQ/prefect/pull/1037)
- Fix an issue with saving a flow visualization to a file from a notebook - [#1056](https://github.com/PrefectHQ/prefect/pull/1056)
- Fix an issue in which mapped tasks incorrectly tried to run when their upstream was skipped - [#1068](https://github.com/PrefectHQ/prefect/issues/1068)
- Fix an issue in which mapped tasks were not using their caches locally - [#1067](https://github.com/PrefectHQ/prefect/issues/1067)

### Breaking Changes

- Changed the signature of `configuration.load_configuration()` - [#1037](https://github.com/PrefectHQ/prefect/pull/1037)
- Local Secrets now raise `ValueError`s when not found in context - [#1047](https://github.com/PrefectHQ/prefect/pull/1047)

### Contributors

- [Zach Angell](https://github.com/zangell44)
- [Nanda H Krishna](https://nandahkrishna.me)
- [Brett Naul](https://github.com/bnaul)
- [Jeremiah Lewis](https://github.com/jlewis91)
- [Dave Hirschfeld](https://github.com/dhirschfeld)

## 0.5.3 The Release is Bright and Full of Features <Badge text="beta" type="success"/>

Released May 7, 2019

### Features

- Add new `Storage` and `Environment` specifications - [#936](https://github.com/PrefectHQ/prefect/pull/936), [#956](https://github.com/PrefectHQ/prefect/pull/956)

### Enhancements

- Flow now has optional `storage` keyword - [#936](https://github.com/PrefectHQ/prefect/pull/936)
- Flow `environment` argument now defaults to a `CloudEnvironment` - [#936](https://github.com/PrefectHQ/prefect/pull/936)
- `Queued` states accept `start_time` arguments - [#955](https://github.com/PrefectHQ/prefect/pull/955)
- Add new `Bytes` and `Memory` storage classes for local testing - [#956](https://github.com/PrefectHQ/prefect/pull/956), [#961](https://github.com/PrefectHQ/prefect/pull/961)
- Add new `LocalEnvironment` execution environment for local testing - [#957](https://github.com/PrefectHQ/prefect/pull/957)
- Add new `Aborted` state for Flow runs which are cancelled by users - [#959](https://github.com/PrefectHQ/prefect/issues/959)
- Added an `execute-cloud-flow` CLI command for working with cloud deployed flows - [#971](https://github.com/PrefectHQ/prefect/pull/971)
- Add new `flows.run_on_schedule` configuration option for affecting the behavior of `flow.run` - [#972](https://github.com/PrefectHQ/prefect/issues/972)
- Allow for Tasks with `manual_only` triggers to be root tasks - [#667](https://github.com/PrefectHQ/prefect/issues/667)
- Allow compression of serialized flows [#993](https://github.com/PrefectHQ/prefect/pull/993)
- Allow for serialization of user written result handlers - [#623](https://github.com/PrefectHQ/prefect/issues/623)
- Allow for state to be serialized in certain triggers and cache validators - [#949](https://github.com/PrefectHQ/prefect/issues/949)
- Add new `filename` keyword to `flow.visualize` for automatically saving visualizations - [#1001](https://github.com/PrefectHQ/prefect/issues/1001)
- Add new `LocalStorage` option for storing Flows locally - [#1006](https://github.com/PrefectHQ/prefect/pull/1006)

### Task Library

- None

### Fixes

- Fix Docker storage not pulling correct flow path - [#968](https://github.com/PrefectHQ/prefect/pull/968)
- Fix `run_flow` loading to decode properly by use cloudpickle - [#978](https://github.com/PrefectHQ/prefect/pull/978)
- Fix Docker storage for handling flow names with spaces and weird characters - [#969](https://github.com/PrefectHQ/prefect/pull/969)
- Fix non-deterministic issue with mapping in the DaskExecutor - [#943](https://github.com/PrefectHQ/prefect/issues/943)

### Breaking Changes

- Remove `flow.id` and `task.id` attributes - [#940](https://github.com/PrefectHQ/prefect/pull/940)
- Removed old WIP environments - [#936](https://github.com/PrefectHQ/prefect/pull/936)
  (_Note_: Changes from [#936](https://github.com/PrefectHQ/prefect/pull/936) regarding environments don't break any Prefect code because environments weren't used yet outside of Cloud.)
- Update `flow.deploy` and `client.deploy` to use `set_schedule_active` kwarg to match Cloud - [#991](https://github.com/PrefectHQ/prefect/pull/991)
- Removed `Flow.generate_local_task_ids()` - [#992](#https://github.com/PrefectHQ/prefect/pull/992)

### Contributors

- None

## 0.5.2 Unredacted <Badge text="beta" type="success"/>

Released April 19, 2019

### Features

- Implement two new triggers that allow for specifying bounds on the number of failures or successes - [#933](https://github.com/PrefectHQ/prefect/issues/933)

### Enhancements

- `DaskExecutor(local_processes=True)` supports timeouts - [#886](https://github.com/PrefectHQ/prefect/issues/886)
- Calling `Secret.get()` from within a Flow context raises an informative error - [#927](https://github.com/PrefectHQ/prefect/issues/927)
- Add new keywords to `Task.set_upstream` and `Task.set_downstream` for handling keyed and mapped dependencies - [#823](https://github.com/PrefectHQ/prefect/issues/823)
- Downgrade default logging level to "INFO" from "DEBUG" - [#935](https://github.com/PrefectHQ/prefect/pull/935)
- Add start times to queued states - [#937](https://github.com/PrefectHQ/prefect/pull/937)
- Add `is_submitted` to states - [#944](https://github.com/PrefectHQ/prefect/pull/944)
- Introduce new `ClientFailed` state - [#938](https://github.com/PrefectHQ/prefect/issues/938)

### Task Library

- Add task for sending Slack notifications via Prefect Slack App - [#932](https://github.com/PrefectHQ/prefect/issues/932)

### Fixes

- Fix issue with timeouts behaving incorrectly with unpickleable objects - [#886](https://github.com/PrefectHQ/prefect/issues/886)
- Fix issue with Flow validation being performed even when eager validation was turned off - [#919](https://github.com/PrefectHQ/prefect/issues/919)
- Fix issue with downstream tasks with `all_failed` triggers running if an upstream Client call fails in Cloud - [#938](https://github.com/PrefectHQ/prefect/issues/938)

### Breaking Changes

- Remove `prefect make user config` from cli commands - [#904](https://github.com/PrefectHQ/prefect/issues/904)
- Change `set_schedule_active` keyword in Flow deployments to `set_schedule_inactive` to match Cloud - [#941](https://github.com/PrefectHQ/prefect/pull/941)

### Contributors

- None

## 0.5.1 It Takes a Village <Badge text="beta" type="success"/>

Released April 4, 2019

### Features

- API reference documentation is now versioned - [#270](https://github.com/PrefectHQ/prefect/issues/270)
- Add `S3ResultHandler` for handling results to / from S3 buckets - [#879](https://github.com/PrefectHQ/prefect/pull/879)
- Add ability to use `Cached` states across flow runs in Cloud - [#885](https://github.com/PrefectHQ/prefect/pull/885)

### Enhancements

- Bump to latest version of `pytest` (4.3) - [#814](https://github.com/PrefectHQ/prefect/issues/814)
- `Client.deploy` accepts optional `build` kwarg for avoiding building Flow environment - [#876](https://github.com/PrefectHQ/prefect/pull/876)
- Bump `distributed` to 1.26.1 for enhanced security features - [#878](https://github.com/PrefectHQ/prefect/pull/878)
- Local secrets automatically attempt to load secrets as JSON - [#883](https://github.com/PrefectHQ/prefect/pull/883)
- Add task logger to context for easily creating custom logs during task runs - [#884](https://github.com/PrefectHQ/prefect/issues/884)

### Task Library

- Add `ParseRSSFeed` for parsing a remote RSS feed - [#856](https://github.com/PrefectHQ/prefect/pull/856)
- Add tasks for working with Docker containers and imaged - [#864](https://github.com/PrefectHQ/prefect/pull/864)
- Add task for creating a BigQuery table - [#895](https://github.com/PrefectHQ/prefect/pull/895)

### Fixes

- Only checkpoint tasks if running in cloud - [#839](https://github.com/PrefectHQ/prefect/pull/839), [#854](https://github.com/PrefectHQ/prefect/pull/854)
- Adjusted small flake8 issues for names, imports, and comparisons - [#849](https://github.com/PrefectHQ/prefect/pull/849)
- Fix bug preventing `flow.run` from properly using cached tasks - [#861](https://github.com/PrefectHQ/prefect/pull/861)
- Fix tempfile usage in `flow.visualize` so that it runs on Windows machines - [#858](https://github.com/PrefectHQ/prefect/issues/858)
- Fix issue caused by Python 3.5.2 bug for Python 3.5.2 compatibility - [#857](https://github.com/PrefectHQ/prefect/issues/857)
- Fix issue in which `GCSResultHandler` was not pickleable - [#879](https://github.com/PrefectHQ/prefect/pull/879)
- Fix issue with automatically converting callables and dicts to tasks - [#894](https://github.com/PrefectHQ/prefect/issues/894)

### Breaking Changes

- Change the call signature of `Dict` task from `run(**task_results)` to `run(keys, values)` - [#894](https://github.com/PrefectHQ/prefect/issues/894)

### Contributors

- [ColCarroll](https://github.com/ColCarroll)
- [dhirschfeld](https://github.com/dhirschfeld)
- [BasPH](https://github.com/BasPH)
- [Miloš Garunović](https://github.com/milosgarunovic)
- [Nash Taylor](https://github.com/ntaylorwss)

## 0.5.0 Open Source Launch! <Badge text="beta" type="success"/>

Released March 24, 2019

### Features

- Add `checkpoint` option for individual `Task`s, as well as a global `checkpoint` config setting for storing the results of Tasks using their result handlers - [#649](https://github.com/PrefectHQ/prefect/pull/649)
- Add `defaults_from_attrs` decorator to easily construct `Task`s whose attributes serve as defaults for `Task.run` - [#293](https://github.com/PrefectHQ/prefect/issues/293)
- Environments follow new hierarchy (PIN-3) - [#670](https://github.com/PrefectHQ/prefect/pull/670)
- Add `OneTimeSchedule` for one-time execution at a specified time - [#680](https://github.com/PrefectHQ/prefect/pull/680)
- `flow.run` is now a blocking call which will run the Flow, on its schedule, and execute full state-based execution (including retries) - [#690](https://github.com/PrefectHQ/prefect/issues/690)
- Pre-populate `prefect.context` with various formatted date strings during execution - [#704](https://github.com/PrefectHQ/prefect/pull/704)
- Add ability to overwrite task attributes such as "name" when calling tasks in the functional API - [#717](https://github.com/PrefectHQ/prefect/issues/717)
- Release Prefect Core under the Apache 2.0 license - [#762](https://github.com/PrefectHQ/prefect/pull/762)

### Enhancements

- Refactor all `State` objects to store fully hydrated `Result` objects which track information about how results should be handled - [#612](https://github.com/PrefectHQ/prefect/pull/612), [#616](https://github.com/PrefectHQ/prefect/pull/616)
- Add `google.cloud.storage` as an optional extra requirement so that the `GCSResultHandler` can be exposed better - [#626](https://github.com/PrefectHQ/prefect/pull/626)
- Add a `start_time` check for Scheduled flow runs, similar to the one for Task runs - [#605](https://github.com/PrefectHQ/prefect/issues/605)
- Project names can now be specified for deployments instead of IDs - [#633](https://github.com/PrefectHQ/prefect/pull/633)
- Add a `createProject` mutation function to the client - [#633](https://github.com/PrefectHQ/prefect/pull/633)
- Add timestamp to auto-generated API docs footer - [#639](https://github.com/PrefectHQ/prefect/pull/639)
- Refactor `Result` interface into `Result` and `SafeResult` - [#649](https://github.com/PrefectHQ/prefect/pull/649)
- The `manual_only` trigger will pass if `resume=True` is found in context, which indicates that a `Resume` state was passed - [#664](https://github.com/PrefectHQ/prefect/issues/664)
- Added DockerOnKubernetes environment (PIN-3) - [#670](https://github.com/PrefectHQ/prefect/pull/670)
- Added Prefect docker image (PIN-3) - [#670](https://github.com/PrefectHQ/prefect/pull/670)
- `defaults_from_attrs` now accepts a splatted list of arguments - [#676](https://github.com/PrefectHQ/prefect/issues/676)
- Add retry functionality to `flow.run(on_schedule=True)` for local execution - [#680](https://github.com/PrefectHQ/prefect/pull/680)
- Add `helper_fns` keyword to `ShellTask` for pre-populating helper functions to commands - [#681](https://github.com/PrefectHQ/prefect/pull/681)
- Convert a few DEBUG level logs to INFO level logs - [#682](https://github.com/PrefectHQ/prefect/issues/682)
- Added DaskOnKubernetes environment (PIN-3) - [#695](https://github.com/PrefectHQ/prefect/pull/695)
- Load `context` from Cloud when running flows - [#699](https://github.com/PrefectHQ/prefect/pull/699)
- Add `Queued` state - [#705](https://github.com/PrefectHQ/prefect/issues/705)
- `flow.serialize()` will always serialize its environment, regardless of `build` - [#696](https://github.com/PrefectHQ/prefect/issues/696)
- `flow.deploy()` now raises an informative error if your container cannot deserialize the Flow - [#711](https://github.com/PrefectHQ/prefect/issues/711)
- Add `_MetaState` as a parent class for states that modify other states - [#726](https://github.com/PrefectHQ/prefect/pull/726)
- Add `flow` keyword argument to `Task.set_upstream()` and `Task.set_downstream()` - [#749](https://github.com/PrefectHQ/prefect/pull/749)
- Add `is_retrying()` helper method to all `State` objects - [#753](https://github.com/PrefectHQ/prefect/pull/753)
- Allow for state handlers which return `None` - [#753](https://github.com/PrefectHQ/prefect/pull/753)
- Add daylight saving time support for `CronSchedule` - [#729](https://github.com/PrefectHQ/prefect/pull/729)
- Add `idempotency_key` and `context` arguments to `Client.create_flow_run` - [#757](https://github.com/PrefectHQ/prefect/issues/757)
- Make `EmailTask` more secure by pulling credentials from secrets - [#706](https://github.com/PrefectHQ/prefect/issues/706)

### Task Library

- Add `GCSUpload` and `GCSDownload` for uploading / retrieving string data to / from Google Cloud Storage - [#673](https://github.com/PrefectHQ/prefect/pull/673)
- Add `BigQueryTask` and `BigQueryInsertTask` for executing queries against BigQuery tables and inserting data - [#678](https://github.com/PrefectHQ/prefect/pull/678), [#685](https://github.com/PrefectHQ/prefect/pull/685)
- Add `FilterTask` for filtering out lists of results - [#637](https://github.com/PrefectHQ/prefect/issues/637)
- Add `S3Download` and `S3Upload` for interacting with data stored on AWS S3 - [#692](https://github.com/PrefectHQ/prefect/issues/692)
- Add `AirflowTask` and `AirflowTriggerDAG` tasks to the task library for running individual Airflow tasks / DAGs - [#735](https://github.com/PrefectHQ/prefect/issues/735)
- Add `OpenGitHubIssue` and `CreateGitHubPR` tasks for interacting with GitHub repositories - [#771](https://github.com/PrefectHQ/prefect/pull/771)
- Add Kubernetes tasks for deployments, jobs, pods, and services - [#779](https://github.com/PrefectHQ/prefect/pull/779)
- Add Airtable tasks - [#803](https://github.com/PrefectHQ/prefect/pull/803)
- Add Twitter tasks - [#803](https://github.com/PrefectHQ/prefect/pull/803)
- Add `GetRepoInfo` for pulling GitHub repository information - [#816](https://github.com/PrefectHQ/prefect/pull/816)

### Fixes

- Fix edge case in doc generation in which some `Exception`s' call signature could not be inspected - [#513](https://github.com/PrefectHQ/prefect/issues/513)
- Fix bug in which exceptions raised within flow runner state handlers could not be sent to Cloud - [#628](https://github.com/PrefectHQ/prefect/pull/628)
- Fix issue wherein heartbeats were not being called on a fixed interval - [#669](https://github.com/PrefectHQ/prefect/pull/669)
- Fix issue wherein code blocks inside of method docs couldn't use `**kwargs` - [#658](https://github.com/PrefectHQ/prefect/issues/658)
- Fix bug in which Prefect-generated Keys for S3 buckets were not properly converted to strings - [#698](https://github.com/PrefectHQ/prefect/pull/698)
- Fix next line after Docker Environment push/pull from overwriting progress bar - [#702](https://github.com/PrefectHQ/prefect/pull/702)
- Fix issue with `JinjaTemplate` not being pickleable - [#710](https://github.com/PrefectHQ/prefect/pull/710)
- Fix issue with creating secrets from JSON documents using the Core Client - [#715](https://github.com/PrefectHQ/prefect/pull/715)
- Fix issue with deserialization of JSON secrets unnecessarily calling `json.loads` - [#716](https://github.com/PrefectHQ/prefect/pull/716)
- Fix issue where `IntervalSchedules` didn't respect daylight saving time after serialization - [#729](https://github.com/PrefectHQ/prefect/pull/729)

### Breaking Changes

- Remove the `BokehRunner` and associated webapp - [#609](https://github.com/PrefectHQ/prefect/issues/609)
- Rename `ResultHandler` methods from `serialize` / `deserialize` to `write` / `read` - [#612](https://github.com/PrefectHQ/prefect/pull/612)
- Refactor all `State` objects to store fully hydrated `Result` objects which track information about how results should be handled - [#612](https://github.com/PrefectHQ/prefect/pull/612), [#616](https://github.com/PrefectHQ/prefect/pull/616)
- `Client.create_flow_run` now returns a string instead of a `GraphQLResult` object to match the API of `deploy` - [#630](https://github.com/PrefectHQ/prefect/pull/630)
- `flow.deploy` and `client.deploy` require a `project_name` instead of an ID - [#633](https://github.com/PrefectHQ/prefect/pull/633)
- Upstream state results now take precedence for task inputs over `cached_inputs` - [#591](https://github.com/PrefectHQ/prefect/issues/591)
- Rename `Match` task (used inside control flow) to `CompareValue` - [#638](https://github.com/PrefectHQ/prefect/pull/638)
- `Client.graphql()` now returns a response with up to two keys (`data` and `errors`). Previously the `data` key was automatically selected - [#642](https://github.com/PrefectHQ/prefect/pull/642)
- `ContainerEnvironment` was changed to `DockerEnvironment` - [#670](https://github.com/PrefectHQ/prefect/pull/670)
- The environment `from_file` was moved to `utilities.environments` - [#670](https://github.com/PrefectHQ/prefect/pull/670)
- Removed `start_tasks` argument from `FlowRunner.run()` and `check_upstream` argument from `TaskRunner.run()` - [#672](https://github.com/PrefectHQ/prefect/pull/672)
- Remove support for Python 3.4 - [#671](https://github.com/PrefectHQ/prefect/issues/671)
- `flow.run` is now a blocking call which will run the Flow, on its schedule, and execute full state-based execution (including retries) - [#690](https://github.com/PrefectHQ/prefect/issues/690)
- Remove `make_return_failed_handler` as `flow.run` now returns all task states - [#693](https://github.com/PrefectHQ/prefect/pull/693)
- Refactor Airflow migration tools into a single `AirflowTask` in the task library for running individual Airflow tasks - [#735](https://github.com/PrefectHQ/prefect/issues/735)
- `name` is now required on all Flow objects - [#732](https://github.com/PrefectHQ/prefect/pull/732)
- Separate installation "extras" packages into multiple, smaller extras - [#739](https://github.com/PrefectHQ/prefect/issues/739)
- `Flow.parameters()` always returns a set of parameters - [#756](https://github.com/PrefectHQ/prefect/pull/756)

## 0.4.1 <Badge text="beta" type="success"/>

Released January 31, 2019

### Features

- Add ability to run scheduled flows locally via `on_schedule` kwarg in `flow.run()` - [#519](https://github.com/PrefectHQ/prefect/issues/519)
- Allow tasks to specify their own result handlers, ensure inputs and outputs are stored only when necessary, and ensure no raw data is sent to the database - [#587](https://github.com/PrefectHQ/prefect/pull/587)

### Enhancements

- Allow for building `ContainerEnvironment`s locally without pushing to registry - [#514](https://github.com/PrefectHQ/prefect/issues/514)
- Make mapping more robust when running children tasks multiple times - [#541](https://github.com/PrefectHQ/prefect/pull/541)
- Always prefer `cached_inputs` over upstream states, if available - [#546](https://github.com/PrefectHQ/prefect/pull/546)
- Add hooks to `FlowRunner.initialize_run()` for manipulating task states and contexts - [#548](https://github.com/PrefectHQ/prefect/pull/548)
- Improve state-loading strategy for Prefect Cloud - [#555](https://github.com/PrefectHQ/prefect/issues/555)
- Introduce `on_failure` kwarg to Tasks and Flows for user-friendly failure callbacks - [#551](https://github.com/PrefectHQ/prefect/issues/551)
- Include `scheduled_start_time` in context for Flow runs - [#524](https://github.com/PrefectHQ/prefect/issues/524)
- Add GitHub PR template - [#542](https://github.com/PrefectHQ/prefect/pull/542)
- Allow flows to be deployed to Prefect Cloud without a project id - [#571](https://github.com/PrefectHQ/prefect/pull/571)
- Introduce serialization schemas for ResultHandlers - [#572](https://github.com/PrefectHQ/prefect/issues/572)
- Add new `metadata` attribute to States for managing user-generated results - [#573](https://github.com/PrefectHQ/prefect/issues/573)
- Add new 'JSONResultHandler' for serializing small bits of data without external storage - [#576](https://github.com/PrefectHQ/prefect/issues/576)
- Use `JSONResultHandler` for all Parameter caching - [#590](https://github.com/PrefectHQ/prefect/pull/590)

### Fixes

- Fixed `flow.deploy()` attempting to access a nonexistent string attribute - [#503](https://github.com/PrefectHQ/prefect/pull/503)
- Ensure all logs make it to the logger service in deployment - [#508](https://github.com/PrefectHQ/prefect/issues/508), [#552](https://github.com/PrefectHQ/prefect/issues/552)
- Fix a situation where `Paused` tasks would be treated as `Pending` and run - [#535](https://github.com/PrefectHQ/prefect/pull/535)
- Ensure errors raised in state handlers are trapped appropriately in Cloud Runners - [#554](https://github.com/PrefectHQ/prefect/pull/554)
- Ensure unexpected errors raised in FlowRunners are robustly handled - [#568](https://github.com/PrefectHQ/prefect/pull/568)
- Fixed non-deterministic errors in mapping caused by clients resolving futures of other clients - [#569](https://github.com/PrefectHQ/prefect/pull/569)
- Older versions of Prefect will now ignore fields added by newer versions when deserializing objects - [#583](https://github.com/PrefectHQ/prefect/pull/583)
- Result handler failures now result in clear task run failures - [#575](https://github.com/PrefectHQ/prefect/issues/575)
- Fix issue deserializing old states with empty metadata - [#590](https://github.com/PrefectHQ/prefect/pull/590)
- Fix issue serializing `cached_inputs` - [#594](https://github.com/PrefectHQ/prefect/pull/594)

### Breaking Changes

- Move `prefect.client.result_handlers` to `prefect.engine.result_handlers` - [#512](https://github.com/PrefectHQ/prefect/pull/512)
- Removed `inputs` kwarg from `TaskRunner.run()` - [#546](https://github.com/PrefectHQ/prefect/pull/546)
- Moves the `start_task_ids` argument from `FlowRunner.run()` to `Environment.run()` - [#544](https://github.com/PrefectHQ/prefect/issues/544), [#545](https://github.com/PrefectHQ/prefect/pull/545)
- Convert `timeout` kwarg from `timedelta` to `integer` - [#540](https://github.com/PrefectHQ/prefect/issues/540)
- Remove `timeout` kwarg from `executor.wait` - [#569](https://github.com/PrefectHQ/prefect/pull/569)
- Serialization of States will _ignore_ any result data that hasn't been processed - [#581](https://github.com/PrefectHQ/prefect/pull/581)
- Removes `VersionedSchema` in favor of implicit versioning: serializers will ignore unknown fields and the `create_object` method is responsible for recreating missing ones - [#583](https://github.com/PrefectHQ/prefect/pull/583)
- Convert and rename `CachedState` to a successful state named `Cached`, and also remove the superfluous `cached_result` attribute - [#586](https://github.com/PrefectHQ/prefect/issues/586)

## 0.4.0 <Badge text="beta" type="success"/>

Released January 8, 2019

### Features

- Add support for Prefect Cloud - [#374](https://github.com/PrefectHQ/prefect/pull/374), [#406](https://github.com/PrefectHQ/prefect/pull/406), [#473](https://github.com/PrefectHQ/prefect/pull/473), [#491](https://github.com/PrefectHQ/prefect/pull/491)
- Add versioned serialization schemas for `Flow`, `Task`, `Parameter`, `Edge`, `State`, `Schedule`, and `Environment` objects - [#310](https://github.com/PrefectHQ/prefect/pull/310), [#318](https://github.com/PrefectHQ/prefect/pull/318), [#319](https://github.com/PrefectHQ/prefect/pull/319), [#340](https://github.com/PrefectHQ/prefect/pull/340)
- Add ability to provide `ResultHandler`s for storing private result data - [#391](https://github.com/PrefectHQ/prefect/pull/391), [#394](https://github.com/PrefectHQ/prefect/pull/394), [#430](https://github.com/PrefectHQ/prefect/pull/430/)
- Support depth-first execution of mapped tasks and tracking of both the static "parent" and dynamic "children" via `Mapped` states - [#485](https://github.com/PrefectHQ/prefect/pull/485)

### Enhancements

- Add new `TimedOut` state for task execution timeouts - [#255](https://github.com/PrefectHQ/prefect/issues/255)
- Use timezone-aware dates throughout Prefect - [#325](https://github.com/PrefectHQ/prefect/pull/325)
- Add `description` and `tags` arguments to `Parameters` - [#318](https://github.com/PrefectHQ/prefect/pull/318)
- Allow edge `key` checks to be skipped in order to create "dummy" flows from metadata - [#319](https://github.com/PrefectHQ/prefect/pull/319)
- Add new `names_only` keyword to `flow.parameters` - [#337](https://github.com/PrefectHQ/prefect/pull/337)
- Add utility for building GraphQL queries and simple schemas from Python objects - [#342](https://github.com/PrefectHQ/prefect/pull/342)
- Add links to downloadable Jupyter notebooks for all tutorials - [#212](https://github.com/PrefectHQ/prefect/issues/212)
- Add `to_dict` convenience method for `DotDict` class - [#341](https://github.com/PrefectHQ/prefect/issues/341)
- Refactor requirements to a custom `ini` file specification - [#347](https://github.com/PrefectHQ/prefect/pull/347)
- Refactor API documentation specification to `toml` file - [#361](https://github.com/PrefectHQ/prefect/pull/361)
- Add new SQLite tasks for basic SQL scripting and querying - [#291](https://github.com/PrefectHQ/prefect/issues/291)
- Executors now pass `map_index` into the `TaskRunner`s - [#373](https://github.com/PrefectHQ/prefect/pull/373)
- All schedules support `start_date` and `end_date` parameters - [#375](https://github.com/PrefectHQ/prefect/pull/375)
- Add `DateTime` marshmallow field for timezone-aware serialization - [#378](https://github.com/PrefectHQ/prefect/pull/378)
- Adds ability to put variables into context via the config - [#381](https://github.com/PrefectHQ/prefect/issues/381)
- Adds new `client.deploy` method for adding new flows to the Prefect Cloud - [#388](https://github.com/PrefectHQ/prefect/issues/388)
- Add `id` attribute to `Task` class - [#416](https://github.com/PrefectHQ/prefect/issues/416)
- Add new `Resume` state for resuming from `Paused` tasks - [#435](https://github.com/PrefectHQ/prefect/issues/435)
- Add support for heartbeats - [#436](https://github.com/PrefectHQ/prefect/issues/436)
- Add new `Submitted` state for signaling that `Scheduled` tasks have been handled - [#445](https://github.com/PrefectHQ/prefect/issues/445)
- Add ability to add custom environment variables and copy local files into `ContainerEnvironment`s - [#453](https://github.com/PrefectHQ/prefect/issues/453)
- Add `set_secret` method to Client for creating and setting the values of user secrets - [#452](https://github.com/PrefectHQ/prefect/issues/452)
- Refactor runners into `CloudTaskRunner` and `CloudFlowRunner` classes - [#431](https://github.com/PrefectHQ/prefect/issues/431)
- Added functions for loading default `engine` classes from config - [#477](https://github.com/PrefectHQ/prefect/pull/477)

### Fixes

- Fixed issue with `GraphQLResult` reprs - [#374](https://github.com/PrefectHQ/prefect/pull/374)
- `CronSchedule` produces expected results across daylight savings time transitions - [#375](https://github.com/PrefectHQ/prefect/pull/375)
- `utilities.serialization.Nested` properly respects `marshmallow.missing` values - [#398](https://github.com/PrefectHQ/prefect/pull/398)
- Fixed issue in capturing unexpected mapping errors during task runs - [#409](https://github.com/PrefectHQ/prefect/pull/409)
- Fixed issue in `flow.visualize()` so that mapped flow states can be passed and colored - [#387](https://github.com/PrefectHQ/prefect/issues/387)
- Fixed issue where `IntervalSchedule` was serialized at "second" resolution, not lower - [#427](https://github.com/PrefectHQ/prefect/pull/427)
- Fixed issue where `SKIP` signals were preventing multiple layers of mapping - [#455](https://github.com/PrefectHQ/prefect/issues/455)
- Fixed issue with multi-layer mapping in `flow.visualize()` - [#454](https://github.com/PrefectHQ/prefect/issues/454)
- Fixed issue where Prefect Cloud `cached_inputs` weren't being used locally - [#434](https://github.com/PrefectHQ/prefect/issues/434)
- Fixed issue where `Config.set_nested` would have an error if the provided key was nested deeper than an existing terminal key - [#479](https://github.com/PrefectHQ/prefect/pull/479)
- Fixed issue where `state_handlers` were not called for certain signals - [#494](https://github.com/PrefectHQ/prefect/pull/494)

### Breaking Changes

- Remove `NoSchedule` and `DateSchedule` schedule classes - [#324](https://github.com/PrefectHQ/prefect/pull/324)
- Change `serialize()` method to use schemas rather than custom dict - [#318](https://github.com/PrefectHQ/prefect/pull/318)
- Remove `timestamp` property from `State` classes - [#305](https://github.com/PrefectHQ/prefect/pull/305)
- Remove the custom JSON encoder library at `prefect.utilities.json` - [#336](https://github.com/PrefectHQ/prefect/pull/336)
- `flow.parameters` now returns a set of parameters instead of a dictionary - [#337](https://github.com/PrefectHQ/prefect/pull/337)
- Renamed `to_dotdict` -> `as_nested_dict` - [#339](https://github.com/PrefectHQ/prefect/pull/339)
- Moved `prefect.utilities.collections.GraphQLResult` to `prefect.utilities.graphql.GraphQLResult` - [#371](https://github.com/PrefectHQ/prefect/pull/371)
- `SynchronousExecutor` now does _not_ do depth first execution for mapped tasks - [#373](https://github.com/PrefectHQ/prefect/pull/373)
- Renamed `prefect.utilities.serialization.JSONField` -> `JSONCompatible`, removed its `max_size` feature, and no longer automatically serialize payloads as strings - [#376](https://github.com/PrefectHQ/prefect/pull/376)
- Renamed `prefect.utilities.serialization.NestedField` -> `Nested` - [#376](https://github.com/PrefectHQ/prefect/pull/376)
- Renamed `prefect.utilities.serialization.NestedField.dump_fn` -> `NestedField.value_selection_fn` for clarity - [#377](https://github.com/PrefectHQ/prefect/pull/377)
- Local secrets are now pulled from `secrets` in context instead of `_secrets` - [#382](https://github.com/PrefectHQ/prefect/pull/382)
- Remove Task and Flow descriptions, Flow project & version attributes - [#383](https://github.com/PrefectHQ/prefect/issues/383)
- Changed `Schedule` parameter from `on_or_after` to `after` - [#396](https://github.com/PrefectHQ/prefect/issues/396)
- Environments are immutable and return `dict` keys instead of `str`; some arguments for `ContainerEnvironment` are removed - [#398](https://github.com/PrefectHQ/prefect/pull/398)
- `environment.run()` and `environment.build()`; removed the `flows` CLI and replaced it with a top-level CLI command, `prefect run` - [#400](https://github.com/PrefectHQ/prefect/pull/400)
- The `set_temporary_config` utility now accepts a single dict of multiple config values, instead of just a key/value pair, and is located in `utilities.configuration` - [#401](https://github.com/PrefectHQ/prefect/pull/401)
- Bump `click` requirement to 7.0, which changes underscores to hyphens at CLI - [#409](https://github.com/PrefectHQ/prefect/pull/409)
- `IntervalSchedule` rejects intervals of less than one minute - [#427](https://github.com/PrefectHQ/prefect/pull/427)
- `FlowRunner` returns a `Running` state, not a `Pending` state, when flows do not finish - [#433](https://github.com/PrefectHQ/prefect/pull/433)
- Remove the `task_contexts` argument from `FlowRunner.run()` - [#440](https://github.com/PrefectHQ/prefect/pull/440)
- Remove the leading underscore from Prefect-set context keys - [#446](https://github.com/PrefectHQ/prefect/pull/446)
- Removed throttling tasks within the local cluster - [#470](https://github.com/PrefectHQ/prefect/pull/470)
- Even `start_tasks` will not run before their state's `start_time` (if the state is `Scheduled`) - [#474](https://github.com/PrefectHQ/prefect/pull/474)
- `DaskExecutor`'s "processes" keyword argument was renamed "local_processes" - [#477](https://github.com/PrefectHQ/prefect/pull/477)
- Removed the `mapped` and `map_index` kwargs from `TaskRunner.run()`. These values are now inferred automatically - [#485](https://github.com/PrefectHQ/prefect/pull/485)
- The `upstream_states` dictionary used by the Runners only includes `State` values, not lists of `States`. The use case that required lists of `States` is now covered by the `Mapped` state. - [#485](https://github.com/PrefectHQ/prefect/pull/485)

## 0.3.3 <Badge text="alpha" type="warn"/>

Released October 30, 2018

### Features

- Refactor `FlowRunner` and `TaskRunner` into a modular `Runner` pipelines - [#260](https://github.com/PrefectHQ/prefect/pull/260), [#267](https://github.com/PrefectHQ/prefect/pull/267)
- Add configurable `state_handlers` for `FlowRunners`, `Flows`, `TaskRunners`, and `Tasks` - [#264](https://github.com/PrefectHQ/prefect/pull/264), [#267](https://github.com/PrefectHQ/prefect/pull/267)
- Add gmail and slack notification state handlers w/ tutorial - [#274](https://github.com/PrefectHQ/prefect/pull/274), [#294](https://github.com/PrefectHQ/prefect/pull/294)

### Enhancements

- Add a new method `flow.get_tasks()` for easily filtering flow tasks by attribute - [#242](https://github.com/PrefectHQ/prefect/pull/242)
- Add new `JinjaTemplate` for easily rendering jinja templates - [#200](https://github.com/PrefectHQ/prefect/issues/200)
- Add new `PAUSE` signal for halting task execution - [#246](https://github.com/PrefectHQ/prefect/pull/246)
- Add new `Paused` state corresponding to `PAUSE` signal, and new `pause_task` utility - [#251](https://github.com/PrefectHQ/prefect/issues/251)
- Add ability to timeout task execution for all executors except `DaskExecutor(processes=True)` - [#240](https://github.com/PrefectHQ/prefect/issues/240)
- Add explicit unit test to check Black formatting (Python 3.6+) - [#261](https://github.com/PrefectHQ/prefect/pull/261)
- Add ability to set local secrets in user config file - [#231](https://github.com/PrefectHQ/prefect/issues/231), [#274](https://github.com/PrefectHQ/prefect/pull/274)
- Add `is_skipped()` and `is_scheduled()` methods for `State` objects - [#266](https://github.com/PrefectHQ/prefect/pull/266), [#278](https://github.com/PrefectHQ/prefect/pull/278)
- Adds `now()` as a default `start_time` for `Scheduled` states - [#278](https://github.com/PrefectHQ/prefect/pull/278)
- `Signal` classes now pass arguments to underlying `State` objects - [#279](https://github.com/PrefectHQ/prefect/pull/279)
- Run counts are tracked via `Retrying` states - [#281](https://github.com/PrefectHQ/prefect/pull/281)

### Fixes

- Flow consistently raises if passed a parameter that doesn't exist - [#149](https://github.com/PrefectHQ/prefect/issues/149)

### Breaking Changes

- Renamed `scheduled_time` -> `start_time` in `Scheduled` state objects - [#278](https://github.com/PrefectHQ/prefect/pull/278)
- `TaskRunner.check_for_retry` no longer checks for `Retry` states without `start_time` set - [#278](https://github.com/PrefectHQ/prefect/pull/278)
- Swapped the position of `result` and `message` attributes in State initializations, and started storing caught exceptions as results - [#283](https://github.com/PrefectHQ/prefect/issues/283)

## 0.3.2 <Badge text="alpha" type="warn"/>

Released October 2, 2018

### Features

- Local parallelism with `DaskExecutor` - [#151](https://github.com/PrefectHQ/prefect/issues/151), [#186](https://github.com/PrefectHQ/prefect/issues/186)
- Resource throttling based on `tags` - [#158](https://github.com/PrefectHQ/prefect/issues/158), [#186](https://github.com/PrefectHQ/prefect/issues/186)
- `Task.map` for mapping tasks - [#186](https://github.com/PrefectHQ/prefect/issues/186)
- Added `AirFlow` utility for importing Airflow DAGs as Prefect Flows - [#232](https://github.com/PrefectHQ/prefect/pull/232)

### Enhancements

- Use Netlify to deploy docs - [#156](https://github.com/prefecthq/prefect/issues/156)
- Add changelog - [#153](https://github.com/prefecthq/prefect/issues/153)
- Add `ShellTask` - [#150](https://github.com/prefecthq/prefect/issues/150)
- Base `Task` class can now be run as a dummy task - [#191](https://github.com/PrefectHQ/prefect/pull/191)
- New `return_failed` keyword to `flow.run()` for returning failed tasks - [#205](https://github.com/PrefectHQ/prefect/pull/205)
- some minor changes to `flow.visualize()` for visualizing mapped tasks and coloring nodes by state - [#202](https://github.com/PrefectHQ/prefect/issues/202)
- Added new `flow.replace()` method for swapping out tasks within flows - [#230](https://github.com/PrefectHQ/prefect/pull/230)
- Add `debug` kwarg to `DaskExecutor` for optionally silencing dask logs - [#209](https://github.com/PrefectHQ/prefect/issues/209)
- Update `BokehRunner` for visualizing mapped tasks - [#220](https://github.com/PrefectHQ/prefect/issues/220)
- Env var configuration settings are typed - [#204](https://github.com/PrefectHQ/prefect/pull/204)
- Implement `map` functionality for the `LocalExecutor` - [#233](https://github.com/PrefectHQ/prefect/issues/233)

### Fixes

- Fix issue with Versioneer not picking up git tags - [#146](https://github.com/prefecthq/prefect/issues/146)
- `DotDicts` can have non-string keys - [#193](https://github.com/prefecthq/prefect/issues/193)
- Fix unexpected behavior in assigning tags using contextmanagers - [#190](https://github.com/PrefectHQ/prefect/issues/190)
- Fix bug in initialization of Flows with only `edges` - [#225](https://github.com/PrefectHQ/prefect/pull/225)
- Remove "bottleneck" when creating pipelines of mapped tasks - [#224](https://github.com/PrefectHQ/prefect/pull/224)

### Breaking Changes

- Runner refactor - [#221](https://github.com/PrefectHQ/prefect/pull/221)
- Cleaned up signatures of `TaskRunner` methods - [#171](https://github.com/prefecthq/prefect/issues/171)
- Locally, Python 3.4 users can not run the more advanced parallel executors (`DaskExecutor`) [#186](https://github.com/PrefectHQ/prefect/issues/186)

## 0.3.1 <Badge text="alpha" type="warn"/>

Released September 6, 2018

### Features

- Support for user configuration files - [#195](https://github.com/PrefectHQ/prefect/pull/195)

### Enhancements

- None

### Fixes

- Let DotDicts accept non-string keys - [#193](https://github.com/PrefectHQ/prefect/pull/193), [#194](https://github.com/PrefectHQ/prefect/pull/194)

### Breaking Changes

- None

## 0.3.0 <Badge text="alpha" type="warn"/>

Released August 20, 2018

### Features

- BokehRunner - [#104](https://github.com/prefecthq/prefect/issues/104), [#128](https://github.com/prefecthq/prefect/issues/128)
- Control flow: `ifelse`, `switch`, and `merge` - [#92](https://github.com/prefecthq/prefect/issues/92)
- Set state from `reference_tasks` - [#95](https://github.com/prefecthq/prefect/issues/95), [#137](https://github.com/prefecthq/prefect/issues/137)
- Add flow `Registry` - [#90](https://github.com/prefecthq/prefect/issues/90)
- Output caching with various `cache_validators` - [#84](https://github.com/prefecthq/prefect/issues/84), [#107](https://github.com/prefecthq/prefect/issues/107)
- Dask executor - [#82](https://github.com/prefecthq/prefect/issues/82), [#86](https://github.com/prefecthq/prefect/issues/86)
- Automatic input caching for retries, manual-only triggers - [#78](https://github.com/prefecthq/prefect/issues/78)
- Functional API for `Flow` definition
- `State` classes
- `Signals` to transmit `State`

### Enhancements

- Add custom syntax highlighting to docs - [#141](https://github.com/prefecthq/prefect/issues/141)
- Add `bind()` method for tasks to call without copying - [#132](https://github.com/prefecthq/prefect/issues/132)
- Cache expensive flow graph methods - [#125](https://github.com/prefecthq/prefect/issues/125)
- Docker environments - [#71](https://github.com/prefecthq/prefect/issues/71)
- Automatic versioning via Versioneer - [#70](https://github.com/prefecthq/prefect/issues/70)
- `TriggerFail` state - [#67](https://github.com/prefecthq/prefect/issues/67)
- State classes - [#59](https://github.com/prefecthq/prefect/issues/59)

### Fixes

- None

### Breaking Changes

- None<|MERGE_RESOLUTION|>--- conflicted
+++ resolved
@@ -10,11 +10,8 @@
 
 ### Enhancements
 
-<<<<<<< HEAD
 - Add volume option to Docker Agent - [#2013](https://github.com/PrefectHQ/prefect/issues/2013)
-=======
 - Better exception for unsubscriptable mapping arguments - [#1821](https://github.com/PrefectHQ/prefect/issues/1821)
->>>>>>> ee383b80
 
 ### Task Library
 
