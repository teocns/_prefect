--- conflicted
+++ resolved
@@ -11,14 +11,10 @@
 ### Enhancements
 
 - Agents now support an optional HTTP health check, for use by their backing orchestration layer (e.g. k8s, docker, supervisord, ...) - [#2406](https://github.com/PrefectHQ/prefect/pull/2406)
-<<<<<<< HEAD
 - Sets dask scheduler default to "threads" on LocalDaskExecutor to provide parallelism - [#2494](https://github.com/PrefectHQ/prefect/pull/2494)
-=======
 - Enhance agent verbose logs to include provided kwargs at start - [#2486](https://github.com/PrefectHQ/prefect/issues/2486)
 - Add `no_cloud_logs` option to all Agent classes for an easier way to disable sending logs to backend - [#2484](https://github.com/PrefectHQ/prefect/issues/2484)
 - Add option to set flow run environment variables on Kubernetes agent install - [#2424](https://github.com/PrefectHQ/prefect/issues/2424)
-- Sets dask scheduler default to "threads" on LocalDaskExecutor to provide parallelism [#2494](https://github.com/PrefectHQ/prefect/pull/2494) 
->>>>>>> 58126ed7
 
 ### Task Library
 
