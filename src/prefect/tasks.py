--- conflicted
+++ resolved
@@ -9,8 +9,12 @@
 from prefect.orion.schemas.states import State, StateType
 
 
-def auto_memoize(task: "Task", flow_run_id: str, call: inspect.BoundArguments):
-    return hash_objects(id(task.fn), flow_run_id, call.arguments)
+if TYPE_CHECKING:
+    from prefect.context import TaskRunContext
+
+
+def auto_memoize(context: "TaskRunContext", arguments: Dict[str, Any]):
+    return hash_objects(id(context.task.fn), context.flow_run_id, arguments)
 
 
 class Task:
@@ -25,7 +29,7 @@
         description: str = None,
         tags: Iterable[str] = None,
         cache_key_fn: Callable[
-            ["Task", str, inspect.BoundArguments], Optional[str]
+            ["TaskRunContext", Dict[str, Any]], Optional[str]
         ] = auto_memoize,
     ):
         if not fn:
@@ -65,16 +69,26 @@
         from prefect.context import TaskRunContext
 
         client = OrionClient()
+        context = TaskRunContext(
+            task_run_id=task_run_id,
+            flow_run_id=flow_run_id,
+            task=self,
+            client=client,
+        )
+
+        # Bind the arguments to the function to get a dict of arg -> value
+        arguments = inspect.signature(self.fn).bind(*call_args, **call_kwargs).arguments
+
+        if self.cache_key_fn:
+            key = self.cache_key_fn(context, arguments)
+            # Empty keys are ignored
+            if key and key in []:
+                return ...
 
         client.set_task_run_state(task_run_id, State(type=StateType.RUNNING))
 
         try:
-            with TaskRunContext(
-                task_run_id=task_run_id,
-                flow_run_id=flow_run_id,
-                task=self,
-                client=client,
-            ):
+            with context:
                 result = self.fn(*call_args, **call_kwargs)
         except Exception as exc:
             state = State(
@@ -118,21 +132,8 @@
             task_run_id, State(type=StateType.PENDING)
         )
 
-<<<<<<< HEAD
-        args, kwargs = resolve_futures((args, kwargs))
-        call = inspect.signature(self.fn).bind_partial(*args, **kwargs)
-
-        if self.cache_key_fn:
-            key = self.cache_key_fn(task=self, flow_run_id=flow_run_context, call=call)
-            # Empty keys are ignored
-            if key and key in []:
-                return ...
-
-        callback = flow_run_context.executor.submit(
-=======
         future = flow_run_context.executor.submit(
             task_run_id,
->>>>>>> e25fb91b
             self._run,
             task_run_id=task_run_id,
             flow_run_id=flow_run_context.flow_run_id,
