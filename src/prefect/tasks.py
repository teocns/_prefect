--- conflicted
+++ resolved
@@ -711,15 +711,9 @@
     ) -> Union[PrefectFuture, Awaitable[PrefectFuture], TaskRun, Awaitable[TaskRun]]:
         """
         Submit a run of the task to the engine.
-<<<<<<< HEAD
 
         If writing an async task, this call must be awaited.
 
-=======
-
-        If writing an async task, this call must be awaited.
-
->>>>>>> 224fe561
         If called from within a flow function,
 
         Will create a new task run in the backing API and submit the task to the flow's
@@ -822,28 +816,16 @@
             PREFECT_EXPERIMENTAL_ENABLE_TASK_SCHEDULING.value()
             and not FlowRunContext.get()
         ):
-<<<<<<< HEAD
-            create_autonomous_task_run = create_call(
-=======
             create_autonomous_task_run_call = create_call(
->>>>>>> 224fe561
                 create_autonomous_task_run, task=self, parameters=parameters
             )
             if self.isasync:
                 return from_async.wait_for_call_in_loop_thread(
-<<<<<<< HEAD
-                    create_autonomous_task_run
-                )
-            else:
-                return from_sync.wait_for_call_in_loop_thread(
-                    create_autonomous_task_run
-=======
                     create_autonomous_task_run_call
                 )
             else:
                 return from_sync.wait_for_call_in_loop_thread(
                     create_autonomous_task_run_call
->>>>>>> 224fe561
                 )
 
         return enter_task_run_engine(
