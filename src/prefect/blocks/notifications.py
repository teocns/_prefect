--- conflicted
+++ resolved
@@ -21,22 +21,6 @@
         """
 
 
-<<<<<<< HEAD
-class DebugPrintNotification(NotificationBlock):
-    """
-    Notification block that prints a message, useful for debugging.
-    """
-
-    _block_type_name = "Debug Print Notification"
-    # singleton block name
-    _block_document_name = "Debug Print Notification"
-
-    async def notify(self, body: str, subject: Optional[str] = None):
-        print(body)
-
-
-=======
->>>>>>> ac0d95d4
 # TODO: Move to prefect-slack once collection block auto-registration is
 # available
 class SlackWebhook(NotificationBlock):
