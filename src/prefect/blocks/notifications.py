--- conflicted
+++ resolved
@@ -21,22 +21,6 @@
         """
 
 
-<<<<<<< HEAD
-=======
-class DebugPrintNotification(CanNotify):
-    """
-    Notification block that prints a message, useful for debugging.
-    """
-
-    _block_type_name = "Debug Print Notification"
-    # singleton block name
-    _block_document_name = "Debug Print Notification"
-
-    async def notify(self, body: str, subject: Optional[str] = None):
-        print(body)
-
-
->>>>>>> 0f507dd0
 # TODO: Move to prefect-slack once collection block auto-registration is
 # available
 class SlackWebhook(CanNotify):
