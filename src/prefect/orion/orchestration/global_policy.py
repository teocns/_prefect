--- conflicted
+++ resolved
@@ -13,6 +13,7 @@
     IncrementRunTime,
     SetExpectedStartTime,
     SetNextScheduledStartTime,
+    UpdateStateDetails,
 ]
 
 
@@ -23,98 +24,6 @@
 
 class GlobalTaskPolicy(BaseOrchestrationPolicy):
     def priority():
-<<<<<<< HEAD
-        return [
-            UpdateRunDetails,
-            UpdateStateDetails,
-        ]
-
-
-def update_run_details(
-    initial_state: ALL_ORCHESTRATION_STATES,
-    proposed_state: ALL_ORCHESTRATION_STATES,
-    run: Union[orm.FlowRun, orm.TaskRun],
-):
-
-    # -- record the new state's details
-    run.state_type = proposed_state.type
-
-    # -- compute duration
-    if initial_state:
-        state_duration = proposed_state.timestamp - initial_state.timestamp
-    else:
-        state_duration = datetime.timedelta(0)
-
-    # -- set next scheduled start time
-    if proposed_state.is_scheduled():
-        run.next_scheduled_start_time = proposed_state.state_details.scheduled_time
-
-    # -- set expected start time if this is the first state
-    if not run.expected_start_time:
-        if proposed_state.is_scheduled():
-            run.expected_start_time = run.next_scheduled_start_time
-        else:
-            run.expected_start_time = proposed_state.timestamp
-
-    # -- if exiting a running state...
-    if initial_state and initial_state.is_running():
-        # increment the run time
-        run.total_run_time += state_duration
-
-    # -- if entering a running state...
-    if proposed_state.is_running():
-        # increment the run count
-        run.run_count += 1
-        # set the start time
-        if run.start_time is None:
-            run.start_time = proposed_state.timestamp
-
-    # -- if entering a final state...
-    if proposed_state.is_final():
-        # if the run started, give it an end time (unless it has one)
-        if run.start_time and not run.end_time:
-            run.end_time = proposed_state.timestamp
-
-    # -- if exiting a final state...
-    if initial_state and initial_state.is_final():
-        # clear the end time
-        run.end_time = None
-
-
-class UpdateRunDetails(BaseUniversalRule):
-    FROM_STATES = ALL_ORCHESTRATION_STATES
-    TO_STATES = ALL_ORCHESTRATION_STATES
-
-    async def before_transition(
-        self,
-        context: OrchestrationContext,
-    ) -> states.State:
-
-        # if no state transition is taking place, exit
-        if context.proposed_state is None:
-            return
-
-        update_run_details(
-            initial_state=context.initial_state,
-            proposed_state=context.proposed_state,
-            run=context.run,
-        )
-
-
-class UpdateStateDetails(BaseUniversalRule):
-    FROM_STATES = ALL_ORCHESTRATION_STATES
-    TO_STATES = ALL_ORCHESTRATION_STATES
-
-    async def before_transition(
-        self,
-        context: OrchestrationContext,
-    ) -> states.State:
-        flow_run = await context.flow_run
-        task_run = await context.task_run
-        context.proposed_state.state_details.flow_run_id = flow_run.id
-        if task_run:
-            context.proposed_state.state_details.task_run_id = task_run.id
-=======
         return COMMON_GLOBAL_RULES()
 
 
@@ -228,4 +137,15 @@
                 state=subflow_parent_task_state,
                 force=True,
             )
->>>>>>> 96dcf358
+
+
+class UpdateStateDetails(BaseUniversalRule):
+    async def before_transition(
+        self,
+        context: OrchestrationContext,
+    ) -> None:
+        task_run = await context.task_run
+        flow_run = await context.flow_run
+        context.proposed_state.state_details.flow_run_id = flow_run.id
+        if task_run:
+            context.proposed_state.state_details.task_run_id = task_run.id