--- conflicted
+++ resolved
@@ -562,14 +562,6 @@
     elif isinstance(obj, sa.engine.Engine):
         url = obj.url
     else:
-<<<<<<< HEAD
-        if connection_url is None:
-            connection_url = (
-                prefect.settings.from_context().orion.database.connection_url
-            )
-        url = sa.engine.url.make_url(connection_url)
-=======
         url = sa.engine.url.make_url(obj)
 
->>>>>>> 10275774
     return url.get_dialect()