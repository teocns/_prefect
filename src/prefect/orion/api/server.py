"""
Defines the Orion FastAPI app.
"""

import asyncio
import os
from functools import partial
from typing import Dict, List, Optional

from fastapi import Depends, FastAPI, Request, status
from fastapi.encoders import jsonable_encoder
from fastapi.exceptions import RequestValidationError
from fastapi.middleware.cors import CORSMiddleware
from fastapi.openapi.utils import get_openapi
from fastapi.responses import JSONResponse
from fastapi.staticfiles import StaticFiles

import prefect
import prefect.orion.api as api
import prefect.orion.services as services
import prefect.settings
from prefect.logging import get_logger
from prefect.orion.api.dependencies import CheckVersionCompatibility
from prefect.orion.exceptions import ObjectNotFoundError

TITLE = "Prefect Orion"
API_TITLE = "Prefect Orion API"
UI_TITLE = "Prefect Orion UI"
API_VERSION = prefect.__version__
ORION_API_VERSION = "0.3.0"

logger = get_logger("orion")

version_checker = CheckVersionCompatibility(ORION_API_VERSION, logger)


class SPAStaticFiles(StaticFiles):
    # This class overrides the get_response method
    # to ensure that when a resource isn't found the application still
    # returns the index.html file. This is required for SPAs
    # since in-app routing is handled by a single html file.
    async def get_response(self, path: str, scope):
        response = await super().get_response(path, scope)
        if response.status_code == 404:
            response = await super().get_response("./index.html", scope)
        return response


async def validation_exception_handler(request: Request, exc: RequestValidationError):
    """Provide a detailed message for request validation errors."""
    return JSONResponse(
        status_code=status.HTTP_422_UNPROCESSABLE_ENTITY,
        content=jsonable_encoder(
            {
                "exception_message": "Invalid request received.",
                "exception_detail": exc.errors(),
                "request_body": exc.body,
            }
        ),
    )


async def custom_internal_exception_handler(request: Request, exc: Exception):
    """Log a detailed exception for internal server errors before returning."""
    logger.error(f"Encountered exception in request:", exc_info=True)
    return JSONResponse(
        content={"exception_message": "Internal Server Error"},
        status_code=status.HTTP_500_INTERNAL_SERVER_ERROR,
    )


async def prefect_object_not_found_exception_handler(
    request: Request, exc: ObjectNotFoundError
):
    """Return 404 status code on object not found exceptions."""
    return JSONResponse(
        content={"exception_message": str(exc)}, status_code=status.HTTP_404_NOT_FOUND
    )


def create_orion_api(
    router_prefix: Optional[str] = "",
    include_admin_router: Optional[bool] = True,
    dependencies: Optional[List[Depends]] = None,
    health_check_path: str = "/health",
    fast_api_app_kwargs: dict = None,
) -> FastAPI:
    """
    Create a FastAPI app that includes the Orion API

    Args:
        router_prefix: a prefix to apply to all included routers
        include_admin_router: whether or not to include admin routes, these routes
            have can take desctructive actions like resetting the database
        dependencies: a list of global dependencies to add to each Orion router
        health_check_path: the health check route path
        fast_api_app_kwargs: kwargs to pass to the FastAPI constructor

    Returns:
        a FastAPI app that serves the Orion API
    """
    fast_api_app_kwargs = fast_api_app_kwargs or {}
    api_app = FastAPI(title=API_TITLE, **fast_api_app_kwargs)

    @api_app.get(health_check_path)
    async def health_check():
        return True

    # always include version checking
    if dependencies is None:
        dependencies = [Depends(version_checker)]
    else:
        dependencies.append(Depends(version_checker))

    # api routers
    api_app.include_router(
        api.data.router, prefix=router_prefix, dependencies=dependencies
    )
    api_app.include_router(
        api.flows.router, prefix=router_prefix, dependencies=dependencies
    )
    api_app.include_router(
        api.flow_runs.router, prefix=router_prefix, dependencies=dependencies
    )
    api_app.include_router(
        api.task_runs.router, prefix=router_prefix, dependencies=dependencies
    )
    api_app.include_router(
        api.flow_run_states.router, prefix=router_prefix, dependencies=dependencies
    )
    api_app.include_router(
        api.task_run_states.router, prefix=router_prefix, dependencies=dependencies
    )
    api_app.include_router(
        api.deployments.router, prefix=router_prefix, dependencies=dependencies
    )
    api_app.include_router(
        api.saved_searches.router, prefix=router_prefix, dependencies=dependencies
    )
    api_app.include_router(
        api.logs.router, prefix=router_prefix, dependencies=dependencies
    )
    api_app.include_router(
        api.concurrency_limits.router, prefix=router_prefix, dependencies=dependencies
    )
    api_app.include_router(
        api.blocks.router, prefix=router_prefix, dependencies=dependencies
    )
    api_app.include_router(
<<<<<<< HEAD
        api.work_queues.router, prefix=router_prefix, dependencies=dependencies
=======
        api.block_specs.router, prefix=router_prefix, dependencies=dependencies
>>>>>>> 9a01f95a
    )

    if include_admin_router:
        api_app.include_router(
            api.admin.router, prefix=router_prefix, dependencies=dependencies
        )

    return api_app


APP_CACHE: Dict[prefect.settings.Settings, FastAPI] = {}


def create_app(settings: prefect.settings.Settings = None) -> FastAPI:
    """Create an FastAPI app that includes the Orion API and UI"""
    settings = settings or prefect.settings.get_current_settings()

    if settings in APP_CACHE:
        return APP_CACHE[settings]

    app = FastAPI(title=TITLE, version=API_VERSION)
    api_app = create_orion_api(
        fast_api_app_kwargs={
            "exception_handlers": {
                Exception: custom_internal_exception_handler,
                RequestValidationError: validation_exception_handler,
                ObjectNotFoundError: prefect_object_not_found_exception_handler,
            }
        }
    )
    ui_app = FastAPI(title=UI_TITLE)

    # middleware
    app.add_middleware(
        CORSMiddleware,
        allow_origins=["*"],
        allow_methods=["*"],
        allow_headers=["*"],
    )

    api_app.mount(
        "/static",
        StaticFiles(
            directory=os.path.join(
                os.path.dirname(os.path.realpath(__file__)), "static"
            )
        ),
        name="static",
    )

    app.mount("/api", app=api_app)
    if (
        os.path.exists(prefect.__ui_static_path__)
        and prefect.settings.PREFECT_ORION_UI_ENABLED.value()
    ):
        ui_app.mount(
            "/",
            SPAStaticFiles(directory=prefect.__ui_static_path__, html=True),
            name="ui_root",
        )
        app.mount("/", app=ui_app, name="ui")
    else:
        pass

    def openapi():
        """
        Convenience method for extracting the user facing OpenAPI schema from the API app.

        This method is attached to the global public app for easy access.
        """
        partial_schema = get_openapi(
            title=API_TITLE,
            version=API_VERSION,
            routes=api_app.routes,
        )
        new_schema = partial_schema.copy()
        new_schema["paths"] = {}
        for path, value in partial_schema["paths"].items():
            new_schema["paths"][f"/api{path}"] = value

        new_schema["info"]["x-logo"] = {"url": "static/prefect-logo-mark-gradient.png"}
        return new_schema

    app.openapi = openapi

    @app.on_event("startup")
    async def start_services():
        """Start additional services when the Orion API starts up."""
        if prefect.settings.PREFECT_ORION_SERVICES_RUN_IN_APP:
            loop = asyncio.get_running_loop()
            service_instances = [
                services.scheduler.Scheduler(),
                services.late_runs.MarkLateRuns(),
            ]
            app.state.services = {
                service: loop.create_task(service.start())
                for service in service_instances
            }

            for service, task in app.state.services.items():
                logger.info(f"{service.name} service scheduled to start in-app")
                task.add_done_callback(partial(on_service_exit, service))
        else:
            logger.info(
                "In-app services have been disabled and will need to be run separately."
            )
            app.state.services = None

    @app.on_event("shutdown")
    async def wait_for_service_shutdown():
        """Ensure services are stopped before the Orion API shuts down."""
        if app.state.services:
            await asyncio.gather(*[service.stop() for service in app.state.services])
            try:
                await asyncio.gather(
                    *[task.stop() for task in app.state.services.values()]
                )
            except Exception as exc:
                # `on_service_exit` should handle logging exceptions on exit
                pass

    def on_service_exit(service, task):
        """
        Added as a callback for completion of services to log exit
        """
        try:
            # Retrieving the result will raise the exception
            task.result()
        except Exception:
            logger.error(f"{service.name} service failed!", exc_info=True)
        else:
            logger.info(f"{service.name} service stopped!")

    APP_CACHE[settings] = app

    return app<|MERGE_RESOLUTION|>--- conflicted
+++ resolved
@@ -147,11 +147,10 @@
         api.blocks.router, prefix=router_prefix, dependencies=dependencies
     )
     api_app.include_router(
-<<<<<<< HEAD
         api.work_queues.router, prefix=router_prefix, dependencies=dependencies
-=======
+    )
+    api_app.include_router(
         api.block_specs.router, prefix=router_prefix, dependencies=dependencies
->>>>>>> 9a01f95a
     )
 
     if include_admin_router:
