"""
Command line interface for working with deployments.
"""
import json
import shutil
import sys
import tempfile
import textwrap
import warnings
from datetime import datetime, timedelta
from enum import Enum
from pathlib import Path
from typing import Any, Dict, List, Optional, Union

<<<<<<< HEAD
import httpx
=======
import dateparser
>>>>>>> 94ccfcf1
import pendulum
import typer
import yaml
from rich.pretty import Pretty
from rich.table import Table

from prefect.blocks.core import Block
from prefect.cli._types import PrefectTyper
from prefect.cli._utilities import exit_with_error, exit_with_success
from prefect.cli.root import app
from prefect.client.orion import OrionClient, get_client
from prefect.context import PrefectObjectRegistry, registry_from_script
from prefect.deployments import Deployment, load_deployments_from_yaml
from prefect.exceptions import (
    ObjectAlreadyExists,
    ObjectNotFound,
    PrefectHTTPStatusError,
    ScriptError,
    exception_traceback,
)
from prefect.flows import load_flow_from_entrypoint
from prefect.infrastructure.base import Block
from prefect.orion.schemas.filters import FlowFilter
from prefect.orion.schemas.schedules import (
    CronSchedule,
    IntervalSchedule,
    RRuleSchedule,
)
<<<<<<< HEAD
from prefect.settings import PREFECT_UI_URL, PREFECT_WORKER_WORKFLOW_STORAGE_PATH
=======
from prefect.settings import PREFECT_UI_URL
from prefect.states import Scheduled
>>>>>>> 94ccfcf1
from prefect.utilities.asyncutils import run_sync_in_worker_thread
from prefect.utilities.collections import listrepr
from prefect.utilities.dispatch import get_registry_for_type, lookup_type
from prefect.utilities.filesystem import set_default_ignore_file


def str_presenter(dumper, data):
    """
    configures yaml for dumping multiline strings
    Ref: https://stackoverflow.com/questions/8640959/how-can-i-control-what-scalar-form-pyyaml-uses-for-my-data
    """
    if len(data.splitlines()) > 1:  # check for multiline string
        return dumper.represent_scalar("tag:yaml.org,2002:str", data, style="|")
    return dumper.represent_scalar("tag:yaml.org,2002:str", data)


yaml.add_representer(str, str_presenter)
yaml.representer.SafeRepresenter.add_representer(str, str_presenter)

deployment_app = PrefectTyper(
    name="deployment", help="Commands for working with deployments."
)
app.add_typer(deployment_app, aliases=["deployments"])


def assert_deployment_name_format(name: str) -> None:
    if "/" not in name:
        exit_with_error(
            "Invalid deployment name. Expected '<flow-name>/<deployment-name>'"
        )


async def get_deployment(client: OrionClient, name, deployment_id):
    if name is None and deployment_id is not None:
        try:
            deployment = await client.read_deployment(deployment_id)
        except PrefectHTTPStatusError:
            exit_with_error(f"Deployment {deployment_id!r} not found!")
    elif name is not None and deployment_id is None:
        try:
            deployment = await client.read_deployment_by_name(name)
        except ObjectNotFound:
            exit_with_error(f"Deployment {name!r} not found!")
    elif name is None and deployment_id is None:
        exit_with_error("Must provide a deployed flow's name or id")
    else:
        exit_with_error("Only provide a deployed flow's name or id")

    return deployment


async def create_work_queue_and_set_concurrency_limit(
    work_queue_name, work_queue_concurrency
):
    async with get_client() as client:
        if work_queue_concurrency is not None and work_queue_name:
            try:
                try:
                    res = await client.create_work_queue(name=work_queue_name)
                except ObjectAlreadyExists:
                    res = await client.read_work_queue_by_name(name=work_queue_name)
                    if res.concurrency_limit != work_queue_concurrency:
                        app.console.print(
                            f"Work queue {work_queue_name!r} already exists with a concurrency limit of {res.concurrency_limit}, this limit is being updated...",
                            style="red",
                        )
                await client.update_work_queue(
                    res.id, concurrency_limit=work_queue_concurrency
                )
                app.console.print(
                    f"Updated concurrency limit on work queue {work_queue_name!r} to {work_queue_concurrency}",
                    style="green",
                )
            except Exception as exc:
                exit_with_error(
                    f"Failed to set concurrency limit on work queue {work_queue_name}."
                )
        elif work_queue_concurrency:
            app.console.print(
                f"No work queue set! The concurrency limit cannot be updated."
            )


class RichTextIO:
    def __init__(self, console, prefix: str = None) -> None:
        self.console = console
        self.prefix = prefix

    def write(self, content: str):
        if self.prefix:
            content = self.prefix + content
        self.console.print(content)


@deployment_app.command()
async def inspect(name: str):
    """
    View details about a deployment.

    \b
    Example:
        \b
        $ prefect deployment inspect "hello-world/my-deployment"
        {
            'id': '610df9c3-0fb4-4856-b330-67f588d20201',
            'created': '2022-08-01T18:36:25.192102+00:00',
            'updated': '2022-08-01T18:36:25.188166+00:00',
            'name': 'my-deployment',
            'description': None,
            'flow_id': 'b57b0aa2-ef3a-479e-be49-381fb0483b4e',
            'schedule': None,
            'is_schedule_active': True,
            'parameters': {'name': 'Marvin'},
            'tags': ['test'],
            'parameter_openapi_schema': {
                'title': 'Parameters',
                'type': 'object',
                'properties': {
                    'name': {
                        'title': 'name',
                        'type': 'string'
                    }
                },
                'required': ['name']
            },
            'storage_document_id': '63ef008f-1e5d-4e07-a0d4-4535731adb32',
            'infrastructure_document_id': '6702c598-7094-42c8-9785-338d2ec3a028',
            'infrastructure': {
                'type': 'process',
                'env': {},
                'labels': {},
                'name': None,
                'command': ['python', '-m', 'prefect.engine'],
                'stream_output': True
            }
        }

    """
    assert_deployment_name_format(name)

    async with get_client() as client:
        try:
            deployment = await client.read_deployment_by_name(name)
        except ObjectNotFound:
            exit_with_error(f"Deployment {name!r} not found!")

        deployment_json = deployment.dict(json_compatible=True)

        if deployment.infrastructure_document_id:
            deployment_json["infrastructure"] = Block._from_block_document(
                await client.read_block_document(deployment.infrastructure_document_id)
            ).dict(
                exclude={"_block_document_id", "_block_document_name", "_is_anonymous"}
            )

    app.console.print(Pretty(deployment_json))


@deployment_app.command("set-schedule")
async def set_schedule(
    name: str,
    interval: Optional[float] = typer.Option(
        None,
        "--interval",
        help="An interval to schedule on, specified in seconds",
    ),
    interval_anchor: Optional[str] = typer.Option(
        None, "--anchor-date", help="The anchor date for an interval schedule"
    ),
    rrule_string: Optional[str] = typer.Option(
        None, "--rrule", help="Deployment schedule rrule string"
    ),
    cron_string: Optional[str] = typer.Option(
        None, "--cron", help="Deployment schedule cron string"
    ),
    cron_day_or: Optional[str] = typer.Option(
        None,
        "--day_or",
        help="Control how croniter handles `day` and `day_of_week` entries",
    ),
    timezone: Optional[str] = typer.Option(
        None,
        "--timezone",
        help="Deployment schedule timezone string e.g. 'America/New_York'",
    ),
):
    """
    Set schedule for a given deployment.
    """
    assert_deployment_name_format(name)

    interval_schedule = {
        "interval": interval,
        "interval_anchor": interval_anchor,
        "timezone": timezone,
    }
    cron_schedule = {"cron": cron_string, "day_or": cron_day_or, "timezone": timezone}
    if rrule_string is not None:
        rrule_schedule = json.loads(rrule_string)
        if timezone:
            # override timezone if specified via CLI argument
            rrule_schedule.update({"timezone": timezone})
    else:
        # fall back to empty schedule dictionary
        rrule_schedule = {"rrule": None}

    def updated_schedule_check(schedule):
        return any(v is not None for k, v in schedule.items() if k != "timezone")

    updated_schedules = list(
        filter(
            updated_schedule_check, (interval_schedule, cron_schedule, rrule_schedule)
        )
    )

    if len(updated_schedules) == 0:
        exit_with_error("No deployment schedule updates provided")
    if len(updated_schedules) > 1:
        exit_with_error("Incompatible schedule parameters")

    updated_schedule = {k: v for k, v in updated_schedules[0].items() if v is not None}

    async with get_client() as client:
        try:
            deployment = await client.read_deployment_by_name(name)
        except ObjectNotFound:
            exit_with_error(f"Deployment {name!r} not found!")

        await client.update_deployment(deployment, schedule=updated_schedule)
        exit_with_success("Updated deployment schedule!")


@deployment_app.command("pause-schedule")
async def pause_schedule(
    name: str,
):
    """
    Pause schedule of a given deployment.
    """
    assert_deployment_name_format(name)
    async with get_client() as client:
        try:
            deployment = await client.read_deployment_by_name(name)
        except ObjectNotFound:
            exit_with_error(f"Deployment {name!r} not found!")

        await client.update_deployment(deployment, is_schedule_active=False)
        exit_with_success(f"Paused schedule for deployment {name}")


@deployment_app.command("resume-schedule")
async def resume_schedule(
    name: str,
):
    """
    Resume schedule of a given deployment.
    """
    assert_deployment_name_format(name)
    async with get_client() as client:
        try:
            deployment = await client.read_deployment_by_name(name)
        except ObjectNotFound:
            exit_with_error(f"Deployment {name!r} not found!")

        await client.update_deployment(deployment, is_schedule_active=True)
        exit_with_success(f"Resumed schedule for deployment {name}")


@deployment_app.command()
async def ls(flow_name: List[str] = None, by_created: bool = False):
    """
    View all deployments or deployments for specific flows.
    """
    async with get_client() as client:
        deployments = await client.read_deployments(
            flow_filter=FlowFilter(name={"any_": flow_name}) if flow_name else None
        )
        flows = {
            flow.id: flow
            for flow in await client.read_flows(
                flow_filter=FlowFilter(id={"any_": [d.flow_id for d in deployments]})
            )
        }

    sort_by_name_keys = lambda d: (flows[d.flow_id].name, d.name)
    sort_by_created_key = lambda d: pendulum.now("utc") - d.created

    table = Table(
        title="Deployments",
    )
    table.add_column("Name", style="blue", no_wrap=True)
    table.add_column("ID", style="cyan", no_wrap=True)

    for deployment in sorted(
        deployments, key=sort_by_created_key if by_created else sort_by_name_keys
    ):
        table.add_row(
            f"{flows[deployment.flow_id].name}/[bold]{deployment.name}[/]",
            str(deployment.id),
        )

    app.console.print(table)


@deployment_app.command()
async def run(
    name: Optional[str] = typer.Argument(
        None, help="A deployed flow's name: <FLOW_NAME>/<DEPLOYMENT_NAME>"
    ),
    deployment_id: Optional[str] = typer.Option(
        None, "--id", help="A deployment id to search for if no name is given"
    ),
    params: List[str] = typer.Option(
        None,
        "-p",
        "--param",
        help=(
            "A key, value pair (key=value) specifying a flow parameter. The value will be "
            "interpreted as JSON. May be passed multiple times to specify multiple "
            "parameter values."
        ),
    ),
    multiparams: Optional[str] = typer.Option(
        None,
        "--params",
        help=(
            "A mapping of parameters to values. To use a stdin, pass '-'. Any "
            "parameters passed with `--param` will take precedence over these values."
        ),
    ),
    start_in: Optional[str] = typer.Option(
        None,
        "--start-in",
    ),
    start_at: Optional[str] = typer.Option(
        None,
        "--start-at",
    ),
):
    """
    Create a flow run for the given flow and deployment.

    The flow run will be scheduled to run immediately unless `--start-in` or `--start-at` is specified.
    The flow run will not execute until an agent starts.
    """
    now = pendulum.now("UTC")

    multi_params = {}
    if multiparams:
        if multiparams == "-":
            multiparams = sys.stdin.read()
            if not multiparams:
                exit_with_error("No data passed to stdin")

        try:
            multi_params = json.loads(multiparams)
        except ValueError as exc:
            exit_with_error(f"Failed to parse JSON: {exc}")

    cli_params = _load_json_key_values(params, "parameter")
    conflicting_keys = set(cli_params.keys()).intersection(multi_params.keys())
    if conflicting_keys:
        app.console.print(
            "The following parameters were specified by `--param` and `--params`, the "
            f"`--param` value will be used: {conflicting_keys}"
        )
    parameters = {**multi_params, **cli_params}

    if start_in and start_at:
        exit_with_error(
            "Only one of `--start-in` or `--start-at` can be set, not both."
        )

    elif start_in is None and start_at is None:
        scheduled_start_time = now
        human_dt_diff = " (now)"
    else:
        if start_in:
            start_time_raw = "in " + start_in
        else:
            start_time_raw = "at " + start_at
        with warnings.catch_warnings():
            # PyTZ throws a warning based on dateparser usage of the library
            # See https://github.com/scrapinghub/dateparser/issues/1089
            warnings.filterwarnings("ignore", module="dateparser")

            try:

                start_time_parsed = dateparser.parse(
                    start_time_raw,
                    settings={
                        "TO_TIMEZONE": "UTC",
                        "RETURN_AS_TIMEZONE_AWARE": False,
                        "PREFER_DATES_FROM": "future",
                        "RELATIVE_BASE": datetime.fromtimestamp(now.timestamp()),
                    },
                )

            except Exception as exc:
                exit_with_error(f"Failed to parse '{start_time_raw!r}': {exc!s}")

        if start_time_parsed is None:
            exit_with_error(f"Unable to parse scheduled start time {start_time_raw!r}.")

        scheduled_start_time = pendulum.instance(start_time_parsed)
        human_dt_diff = (
            " (" + pendulum.format_diff(scheduled_start_time.diff(now)) + ")"
        )

    async with get_client() as client:
        deployment = await get_deployment(client, name, deployment_id)
        flow = await client.read_flow(deployment.flow_id)

        deployment_parameters = deployment.parameter_openapi_schema["properties"].keys()
        unknown_keys = set(parameters.keys()).difference(deployment_parameters)
        if unknown_keys:
            available_parameters = (
                (
                    "The following parameters are available on the deployment: "
                    + listrepr(deployment_parameters, sep=", ")
                )
                if deployment_parameters
                else "This deployment does not accept parameters."
            )

            exit_with_error(
                "The following parameters were specified but not found on the "
                f"deployment: {listrepr(unknown_keys, sep=', ')}"
                f"\n{available_parameters}"
            )

        app.console.print(
            f"Creating flow run for deployment '{flow.name}/{deployment.name}'...",
        )

        flow_run = await client.create_flow_run_from_deployment(
            deployment.id,
            parameters=parameters,
            state=Scheduled(scheduled_time=scheduled_start_time),
        )

    if PREFECT_UI_URL:
        run_url = f"{PREFECT_UI_URL.value()}/flow-runs/flow-run/{flow_run.id}"
    else:
        run_url = "<no dashboard available>"

    datetime_local_tz = scheduled_start_time.in_tz(pendulum.tz.local_timezone())
    scheduled_display = (
        datetime_local_tz.to_datetime_string()
        + " "
        + datetime_local_tz.tzname()
        + human_dt_diff
    )

    app.console.print(f"Created flow run {flow_run.name!r}.")
    app.console.print(
        textwrap.dedent(
            f"""
        └── UUID: {flow_run.id}
        └── Parameters: {flow_run.parameters}
        └── Scheduled start time: {scheduled_display}
        └── URL: {run_url}
        """
        ).strip()
    )


def _load_deployments(path: Path, quietly=False) -> PrefectObjectRegistry:
    """
    Load deployments from the path the user gave on the command line, giving helpful
    error messages if they cannot be loaded.
    """
    if path.suffix == ".py":
        from_msg = "python script"
        loader = registry_from_script

    elif path.suffix in (".yaml", ".yml"):
        from_msg = "yaml file"
        loader = load_deployments_from_yaml

    else:
        exit_with_error("Unknown file type. Expected a '.py', '.yml', or '.yaml' file.")

    if not quietly:
        app.console.print(
            f"Loading deployments from {from_msg} at [green]{str(path)!r}[/]..."
        )
    try:
        specs = loader(path)
    except ScriptError as exc:
        app.console.print(exc)
        app.console.print(exception_traceback(exc.user_exc))
        exit_with_error(f"Failed to load deployments from {str(path)!r}")

    if not specs:
        exit_with_error("No deployments found!", style="yellow")

    return specs


@deployment_app.command()
async def apply(
    paths: List[str] = typer.Argument(
        ...,
        help="One or more paths to deployment YAML files.",
    ),
    upload: bool = typer.Option(
        False,
        "--upload",
        help="A flag that, when provided, uploads this deployment's files to remote storage.",
    ),
    work_queue_concurrency: int = typer.Option(
        None,
        "--limit",
        "-l",
        help="Sets the concurrency limit on the work queue that handles this deployment's runs",
    ),
):
    """
    Create or update a deployment from a YAML file.
    """
    for path in paths:

        try:
            deployment = await Deployment.load_from_yaml(path)
            app.console.print(f"Successfully loaded {deployment.name!r}", style="green")
        except Exception as exc:
            exit_with_error(f"'{path!s}' did not conform to deployment spec: {exc!r}")

        await create_work_queue_and_set_concurrency_limit(
            deployment.work_queue_name, work_queue_concurrency
        )

        if upload:
            if (
                deployment.storage
                and "put-directory" in deployment.storage.get_block_capabilities()
            ):
                file_count = await deployment.upload_to_storage()
                if file_count:
                    app.console.print(
                        f"Successfully uploaded {file_count} files to {deployment.location}",
                        style="green",
                    )
            else:
                app.console.print(
                    f"Deployment storage {deployment.storage} does not have upload capabilities; no files uploaded.",
                    style="red",
                )

        deployment_id = await deployment.apply()
        app.console.print(
            f"Deployment '{deployment.flow_name}/{deployment.name}' successfully created with id '{deployment_id}'.",
            style="green",
        )

        if PREFECT_UI_URL:
            app.console.print(
                f"View Deployment in UI: {PREFECT_UI_URL.value()}/deployments/deployment/{deployment_id}"
            )

        if deployment.work_queue_name is not None:
            app.console.print(
                "\nTo execute flow runs from this deployment, start an agent "
                f"that pulls work from the {deployment.work_queue_name!r} work queue:"
            )
            app.console.print(
                f"$ prefect agent start -q {deployment.work_queue_name!r}", style="blue"
            )
        else:
            app.console.print(
                "\nThis deployment does not specify a work queue name, which means agents "
                "will not be able to pick up its runs. To add a work queue, "
                "edit the deployment spec and re-run this command, or visit the deployment in the UI.",
                style="red",
            )


@deployment_app.command()
async def delete(
    name: Optional[str] = typer.Argument(
        None, help="A deployed flow's name: <FLOW_NAME>/<DEPLOYMENT_NAME>"
    ),
    deployment_id: Optional[str] = typer.Option(
        None, "--id", help="A deployment id to search for if no name is given"
    ),
):
    """
    Delete a deployment.

    \b
    Examples:
        \b
        $ prefect deployment delete test_flow/test_deployment
        $ prefect deployment delete --id dfd3e220-a130-4149-9af6-8d487e02fea6
    """
    async with get_client() as client:
        if name is None and deployment_id is not None:
            try:
                await client.delete_deployment(deployment_id)
                exit_with_success(f"Deleted deployment '{deployment_id}'.")
            except ObjectNotFound:
                exit_with_error(f"Deployment {deployment_id!r} not found!")
        elif name is not None:
            try:
                deployment = await client.read_deployment_by_name(name)
                await client.delete_deployment(deployment.id)
                exit_with_success(f"Deleted deployment '{name}'.")
            except ObjectNotFound:
                exit_with_error(f"Deployment {name!r} not found!")
        else:
            exit_with_error("Must provide a deployment name or id")


InfrastructureSlugs = Enum(
    "InfastructureSlugs",
    {
        slug: slug
        for slug, block in get_registry_for_type(Block).items()
        if "run-infrastructure" in block.get_block_capabilities()
    },
)


@deployment_app.command()
async def submit(
    deployments_folder_path: Path = typer.Option(
        Path.cwd,
        file_okay=False,
        dir_okay=True,
        resolve_path=True,
        help="Path to folder containing deployment manifests and flow code.",
    ),
    worker_address: str = typer.Option(
        default=None, help="Network address of worker to which to submit deployments."
    ),
    local: bool = typer.Option(default=False, help="Submit deployment to local worker"),
):
    if local:
        copy_destination = shutil.copytree(
            deployments_folder_path,
            PREFECT_WORKER_WORKFLOW_STORAGE_PATH.value(),
            dirs_exist_ok=True,
        )
    if worker_address:
        with tempfile.TemporaryDirectory(suffix="prefect") as working_dir:
            copy_destination = shutil.copytree(
                deployments_folder_path,
                Path(working_dir) / deployments_folder_path.name,
            )
            zip_file_path = shutil.make_archive(
                base_name=copy_destination,
                format="zip",
                root_dir=copy_destination,
            )
            with httpx.Client() as client:
                with open(zip_file_path, "rb") as file:
                    r = client.post(
                        f"http://{worker_address}/submit_deployments",
                        files={"zip_file": file},
                    )
                    print(r.status_code, r.json(), sep=" ")


@deployment_app.command()
async def build(
    entrypoint: str = typer.Argument(
        ...,
        help="The path to a flow entrypoint, in the form of `./path/to/file.py:flow_func_name`",
    ),
    name: str = typer.Option(
        None, "--name", "-n", help="The name to give the deployment."
    ),
    version: str = typer.Option(
        None, "--version", "-v", help="A version to give the deployment."
    ),
    tags: List[str] = typer.Option(
        None,
        "-t",
        "--tag",
        help="One or more optional tags to apply to the deployment. Note: tags are used only for organizational purposes. For delegating work to agents, use the --work-queue flag.",
    ),
    work_queue_name: str = typer.Option(
        None,
        "-q",
        "--work-queue",
        help=(
            "The work queue that will handle this deployment's runs. "
            "It will be created if it doesn't already exist. Defaults to `None`. "
            "Note that if a work queue is not set, work will not be scheduled."
        ),
    ),
    worker_pool_queue_id: str = typer.Option(
        None,
        "--worker-pool-queue-id",
        help=(
            "EXPERIMENTAL "
            "The ID of the worker pool queue that will handle this deployment's runs."
        ),
    ),
    work_queue_concurrency: int = typer.Option(
        None,
        "--limit",
        "-l",
        help="Sets the concurrency limit on the work queue that handles this deployment's runs",
    ),
    infra_type: InfrastructureSlugs = typer.Option(
        None,
        "--infra",
        "-i",
        help="The infrastructure type to use, prepopulated with defaults.",
    ),
    infra_block: str = typer.Option(
        None,
        "--infra-block",
        "-ib",
        help="The slug of the infrastructure block to use as a template.",
    ),
    overrides: List[str] = typer.Option(
        None,
        "--override",
        help="One or more optional infrastructure overrides provided as a dot delimited path, e.g., `env.env_key=env_value`",
    ),
    storage_block: str = typer.Option(
        None,
        "--storage-block",
        "-sb",
        help="The slug of a remote storage block. Use the syntax: 'block_type/block_name', where block_type must be one of 'github', 's3', 'gcs', 'azure', 'smb', 'gitlab-repository'",
    ),
    skip_upload: bool = typer.Option(
        False,
        "--skip-upload",
        help="A flag that, when provided, skips uploading this deployment's files to remote storage.",
    ),
    cron: str = typer.Option(
        None,
        "--cron",
        help="A cron string that will be used to set a CronSchedule on the deployment.",
    ),
    interval: int = typer.Option(
        None,
        "--interval",
        help="An integer specifying an interval (in seconds) that will be used to set an IntervalSchedule on the deployment.",
    ),
    interval_anchor: Optional[str] = typer.Option(
        None, "--anchor-date", help="The anchor date for an interval schedule"
    ),
    rrule: str = typer.Option(
        None,
        "--rrule",
        help="An RRule that will be used to set an RRuleSchedule on the deployment.",
    ),
    timezone: str = typer.Option(
        None,
        "--timezone",
        help="Deployment schedule timezone string e.g. 'America/New_York'",
    ),
    path: str = typer.Option(
        None,
        "--path",
        help="An optional path to specify a subdirectory of remote storage to upload to, or to point to a subdirectory of a locally stored flow.",
    ),
    output: str = typer.Option(
        None,
        "--output",
        "-o",
        help="An optional filename to write the deployment file to.",
    ),
    _apply: bool = typer.Option(
        False,
        "--apply",
        "-a",
        help="An optional flag to automatically register the resulting deployment with the API.",
    ),
    param: List[str] = typer.Option(
        None,
        "--param",
        help="An optional parameter override, values are parsed as JSON strings e.g. --param question=ultimate --param answer=42",
    ),
    params: str = typer.Option(
        None,
        "--params",
        help='An optional parameter override in a JSON string format e.g. --params=\'{"question": "ultimate", "answer": 42}\'',
    ),
):
    """
    Generate a deployment YAML from /path/to/file.py:flow_function
    """
    # validate inputs
    if not name:
        exit_with_error(
            "A name for this deployment must be provided with the '--name' flag."
        )

    if len([value for value in (cron, rrule, interval) if value is not None]) > 1:
        exit_with_error("Only one schedule type can be provided.")

    if infra_block and infra_type:
        exit_with_error(
            "Only one of `infra` or `infra_block` can be provided, please choose one."
        )

    output_file = None
    if output:
        output_file = Path(output)
        if output_file.suffix and output_file.suffix != ".yaml":
            exit_with_error("Output file must be a '.yaml' file.")
        else:
            output_file = output_file.with_suffix(".yaml")

    # validate flow
    try:
        fpath, obj_name = entrypoint.rsplit(":", 1)
    except ValueError as exc:
        if str(exc) == "not enough values to unpack (expected 2, got 1)":
            missing_flow_name_msg = f"Your flow entrypoint must include the name of the function that is the entrypoint to your flow.\nTry {entrypoint}:<flow_name>"
            exit_with_error(missing_flow_name_msg)
        else:
            raise exc
    try:
        flow = await run_sync_in_worker_thread(load_flow_from_entrypoint, entrypoint)
    except Exception as exc:
        exit_with_error(exc)
    app.console.print(f"Found flow {flow.name!r}", style="green")
    infra_overrides = {}
    for override in overrides or []:
        key, value = override.split("=", 1)
        infra_overrides[key] = value

    if infra_block:
        infrastructure = await Block.load(infra_block)
    elif infra_type:
        # Create an instance of the given type
        infrastructure = lookup_type(Block, infra_type.value)()
    else:
        # will reset to a default of Process is no infra is present on the
        # server-side definition of this deployment
        infrastructure = None

    if interval_anchor and not interval:
        exit_with_error("An anchor date can only be provided with an interval schedule")

    schedule = None
    if cron:
        cron_kwargs = {"cron": cron, "timezone": timezone}
        schedule = CronSchedule(
            **{k: v for k, v in cron_kwargs.items() if v is not None}
        )
    elif interval:
        interval_kwargs = {
            "interval": timedelta(seconds=interval),
            "anchor_date": interval_anchor,
            "timezone": timezone,
        }
        schedule = IntervalSchedule(
            **{k: v for k, v in interval_kwargs.items() if v is not None}
        )
    elif rrule:
        try:
            schedule = RRuleSchedule(**json.loads(rrule))
            if timezone:
                # override timezone if specified via CLI argument
                schedule.timezone = timezone
        except json.JSONDecodeError:
            schedule = RRuleSchedule(rrule=rrule, timezone=timezone)

    # parse storage_block
    if storage_block:
        block_type, block_name, *block_path = storage_block.split("/")
        if block_path and path:
            exit_with_error(
                "Must provide a `path` explicitly or provide one on the storage block specification, but not both."
            )
        elif not path:
            path = "/".join(block_path)
        storage_block = f"{block_type}/{block_name}"
        storage = await Block.load(storage_block)
    else:
        storage = None

    if set_default_ignore_file(path="."):
        app.console.print(
            f"Default '.prefectignore' file written to {(Path('.') / '.prefectignore').absolute()}",
            style="green",
        )

    if param and (params is not None):
        exit_with_error("Can only pass one of `param` or `params` options")

    parameters = dict()

    if param:
        for p in param or []:
            k, unparsed_value = p.split("=", 1)
            try:
                v = json.loads(unparsed_value)
                app.console.print(
                    f"The parameter value {unparsed_value} is parsed as a JSON string"
                )
            except json.JSONDecodeError:
                v = unparsed_value
            parameters[k] = v

    if params is not None:
        parameters = json.loads(params)

    # set up deployment object
    entrypoint = (
        f"{Path(fpath).absolute().relative_to(Path('.').absolute())}:{obj_name}"
    )

    init_kwargs = dict(
        path=path,
        entrypoint=entrypoint,
        version=version,
        storage=storage,
        infra_overrides=infra_overrides or {},
        worker_pool_queue_id=worker_pool_queue_id,
    )

    if parameters:
        init_kwargs["parameters"] = parameters

    # if a schedule, tags, work_queue_name, or infrastructure are not provided via CLI,
    # we let `build_from_flow` load them from the server
    if schedule:
        init_kwargs.update(schedule=schedule)
    if tags:
        init_kwargs.update(tags=tags)
    if infrastructure:
        init_kwargs.update(infrastructure=infrastructure)
    if work_queue_name:
        init_kwargs.update(work_queue_name=work_queue_name)

    deployment_loc = output_file or f"{obj_name}-deployment.yaml"
    deployment = await Deployment.build_from_flow(
        flow=flow,
        name=name,
        output=deployment_loc,
        skip_upload=skip_upload,
        apply=False,
        **init_kwargs,
    )
    app.console.print(
        f"Deployment YAML created at '{Path(deployment_loc).absolute()!s}'.",
        style="green",
    )

    await create_work_queue_and_set_concurrency_limit(
        deployment.work_queue_name, work_queue_concurrency
    )

    # we process these separately for informative output
    if not skip_upload:
        if (
            deployment.storage
            and "put-directory" in deployment.storage.get_block_capabilities()
        ):
            file_count = await deployment.upload_to_storage()
            if file_count:
                app.console.print(
                    f"Successfully uploaded {file_count} files to {deployment.location}",
                    style="green",
                )
        else:
            app.console.print(
                f"Deployment storage {deployment.storage} does not have upload capabilities; no files uploaded.  Pass --skip-upload to suppress this warning.",
                style="green",
            )

    if _apply:
        deployment_id = await deployment.apply()
        app.console.print(
            f"Deployment '{deployment.flow_name}/{deployment.name}' successfully created with id '{deployment_id}'.",
            style="green",
        )
        if deployment.work_queue_name is not None:
            app.console.print(
                "\nTo execute flow runs from this deployment, start an agent "
                f"that pulls work from the {deployment.work_queue_name!r} work queue:"
            )
            app.console.print(
                f"$ prefect agent start -q {deployment.work_queue_name!r}", style="blue"
            )
        else:
            app.console.print(
                "\nThis deployment does not specify a work queue name, which means agents "
                "will not be able to pick up its runs. To add a work queue, "
                "edit the deployment spec and re-run this command, or visit the deployment in the UI.",
                style="red",
            )


def _load_json_key_values(
    cli_input: List[str], display_name: str
) -> Dict[str, Union[dict, str, int]]:
    """
    Parse a list of strings formatted as "key=value" where the value is loaded as JSON.

    We do the best here to display a helpful JSON parsing message, e.g.
    ```
    Error: Failed to parse JSON for parameter 'name' with value

        foo

    JSON Error: Expecting value: line 1 column 1 (char 0)
    Did you forget to include quotes? You may need to escape so your shell does not remove them, e.g. \"
    ```

    Args:
        cli_input: A list of "key=value" strings to parse
        display_name: A name to display in exceptions

    Returns:
        A mapping of keys -> parsed values
    """
    parsed = {}

    def cast_value(value: str) -> Any:
        """Cast the value from a string to a valid JSON type; add quotes for the user
        if necessary
        """
        try:
            return json.loads(value)
        except ValueError as exc:
            if (
                "Extra data" in str(exc) or "Expecting value" in str(exc)
            ) and '"' not in value:
                return cast_value(f'"{value}"')
            raise exc

    for spec in cli_input:
        try:
            key, _, value = spec.partition("=")
        except ValueError:
            exit_with_error(
                f"Invalid {display_name} option {spec!r}. Expected format 'key=value'."
            )

        try:
            parsed[key] = cast_value(value)
        except ValueError as exc:
            indented_value = textwrap.indent(value, prefix="\t")
            exit_with_error(
                f"Failed to parse JSON for {display_name} {key!r} with value"
                f"\n\n{indented_value}\n\n"
                f"JSON Error: {exc}"
            )

    return parsed<|MERGE_RESOLUTION|>--- conflicted
+++ resolved
@@ -12,11 +12,6 @@
 from pathlib import Path
 from typing import Any, Dict, List, Optional, Union
 
-<<<<<<< HEAD
-import httpx
-=======
-import dateparser
->>>>>>> 94ccfcf1
 import pendulum
 import typer
 import yaml
@@ -45,12 +40,7 @@
     IntervalSchedule,
     RRuleSchedule,
 )
-<<<<<<< HEAD
-from prefect.settings import PREFECT_UI_URL, PREFECT_WORKER_WORKFLOW_STORAGE_PATH
-=======
 from prefect.settings import PREFECT_UI_URL
-from prefect.states import Scheduled
->>>>>>> 94ccfcf1
 from prefect.utilities.asyncutils import run_sync_in_worker_thread
 from prefect.utilities.collections import listrepr
 from prefect.utilities.dispatch import get_registry_for_type, lookup_type
