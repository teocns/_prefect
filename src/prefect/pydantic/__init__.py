import typing
from prefect._internal.pydantic._flags import HAS_PYDANTIC_V2, USE_PYDANTIC_V2

if typing.TYPE_CHECKING:
    # import of virtually everything is supported via `__getattr__` below,
    # but we need them here for type checking and IDE support
    from pydantic import validator, root_validator
<<<<<<< HEAD
    from .main import BaseModel, PrefectBaseModel, Field
    from .fields import FieldInfo
=======
    from .main import BaseModel, PrefectBaseModel, FieldInfo, Field, PrivateAttr
>>>>>>> c5f60752

__all__ = [
    "BaseModel",
    "PrefectBaseModel",
    "Field",
    "FieldInfo",
    "PrivateAttr",
    "validator",
    "root_validator",
]

_dynamic_imports: "typing.Dict[str, typing.Tuple[str, str]]" = {
    "BaseModel": ("prefect.pydantic", ".main"),
    "PrefectBaseModel": ("prefect.pydantic", ".main"),
    "Field": ("prefect.pydantic", ".main"),
<<<<<<< HEAD
    "FieldInfo": ("prefect.pydantic", ".fields"),
=======
    "FieldInfo": ("prefect.pydantic", ".main"),
    "PrivateAttr": ("prefect.pydantic", ".main"),
>>>>>>> c5f60752
}


def __getattr__(attr_name: str) -> object:
    from importlib import import_module

    if attr_name in _dynamic_imports:
        # If the attribute is in the dynamic imports, import it from the specified module
        package, module_name = _dynamic_imports[attr_name]

        # Prevent recursive import
        if module_name == "__module__":
            return import_module(f".{attr_name}", package=package)

        # Import the module and return the attribute
        else:
            module = import_module(module_name, package=package)
            return getattr(module, attr_name)

    elif HAS_PYDANTIC_V2 and not USE_PYDANTIC_V2:
        # In this case, we are using Pydantic v2 but it is not enabled, so we should import from pydantic.v1
        module = import_module("pydantic.v1")
        return getattr(module, attr_name)
    else:
        # In this case, we are using either Pydantic v1 or Pydantic v2 is enabled, so we should import from pydantic
        module = import_module("pydantic")
        return getattr(module, attr_name)<|MERGE_RESOLUTION|>--- conflicted
+++ resolved
@@ -5,12 +5,8 @@
     # import of virtually everything is supported via `__getattr__` below,
     # but we need them here for type checking and IDE support
     from pydantic import validator, root_validator
-<<<<<<< HEAD
-    from .main import BaseModel, PrefectBaseModel, Field
+    from .main import BaseModel, PrefectBaseModel, Field, PrivateAttr
     from .fields import FieldInfo
-=======
-    from .main import BaseModel, PrefectBaseModel, FieldInfo, Field, PrivateAttr
->>>>>>> c5f60752
 
 __all__ = [
     "BaseModel",
@@ -26,12 +22,8 @@
     "BaseModel": ("prefect.pydantic", ".main"),
     "PrefectBaseModel": ("prefect.pydantic", ".main"),
     "Field": ("prefect.pydantic", ".main"),
-<<<<<<< HEAD
     "FieldInfo": ("prefect.pydantic", ".fields"),
-=======
-    "FieldInfo": ("prefect.pydantic", ".main"),
     "PrivateAttr": ("prefect.pydantic", ".main"),
->>>>>>> c5f60752
 }
 
 
