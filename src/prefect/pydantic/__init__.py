--- conflicted
+++ resolved
@@ -4,10 +4,6 @@
 if typing.TYPE_CHECKING:
     # import of virtually everything is supported via `__getattr__` below,
     # but we need them here for type checking and IDE support
-<<<<<<< HEAD
-    from pydantic import PrivateAttr, validator, root_validator
-    from .main import BaseModel, PrefectBaseModel, FieldInfo, Field
-=======
     from pydantic import validator, root_validator
     from .main import (
         BaseModel,
@@ -18,7 +14,6 @@
         SecretStr,
         field_validator,
     )
->>>>>>> 7f2c69b0
 
 __all__ = [
     "BaseModel",
@@ -26,10 +21,7 @@
     "Field",
     "FieldInfo",
     "PrivateAttr",
-<<<<<<< HEAD
-=======
     "SecretStr",
->>>>>>> 7f2c69b0
     "validator",
     "root_validator",
     "field_validator",
