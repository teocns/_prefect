--- conflicted
+++ resolved
@@ -178,12 +178,8 @@
                 state = self.check_task_trigger(
                     state,
                     upstream_states_set=upstream_states_set,
-<<<<<<< HEAD
-                    is_start_task=is_start_task,
-=======
                     ignore_trigger=ignore_trigger
                     | mapped,  # the children of a mapped task are responsible for checking their triggers
->>>>>>> 3add9567
                 )
 
                 # check to make sure the task is in a pending state
