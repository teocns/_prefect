"""
Base workflow class and decorator

This file requires type-checking with pyright because mypy does not yet support PEP612
See https://github.com/python/mypy/issues/8645
"""
import inspect
from functools import update_wrapper, partial
from typing import (
    Any,
    Awaitable,
    Callable,
    Coroutine,
    Iterable,
    TypeVar,
    cast,
    overload,
    Generic,
    NoReturn,
    Dict,
)

import pydantic
from pydantic.decorator import ValidatedFunction
from typing_extensions import ParamSpec

from prefect import State
from prefect.executors import BaseExecutor, LocalExecutor
from prefect.exceptions import FlowParameterError
from prefect.orion.utilities.functions import parameter_schema
from prefect.utilities.asyncio import is_async_fn
from prefect.utilities.callables import (
    get_call_parameters,
    parameters_to_positional_and_keyword,
)
from prefect.utilities.hashing import file_hash

T = TypeVar("T")  # Generic type var for capturing the inner return type of async funcs
R = TypeVar("R")  # The return type of the user's function
P = ParamSpec("P")  # The parameters of the flow


class Flow(Generic[P, R]):
    """
    Base class representing Prefect workflows.
    """

    def __init__(
        self,
        fn: Callable[P, R],
        name: str = None,
        version: str = None,
        executor: BaseExecutor = None,
        description: str = None,
<<<<<<< HEAD
        tags: Iterable[str] = None,
        validate_parameters: bool = True,
=======
>>>>>>> 941d0bfb
    ):
        if not callable(fn):
            raise TypeError("'fn' must be callable")

        self.name = name or fn.__name__.replace("_", "-")
        self.executor = executor or LocalExecutor()

        self.description = description or inspect.getdoc(fn)
        update_wrapper(self, fn)
        self.fn = fn
        self.isasync = is_async_fn(self.fn)

        # Version defaults to a hash of the function's file
        flow_file = fn.__globals__.get("__file__")  # type: ignore
        self.version = version or (file_hash(flow_file) if flow_file else None)

        self.parameters = parameter_schema(self.fn)
        self.should_validate_parameters = validate_parameters

        if self.should_validate_parameters:
            # Try to create the validated function now so that incompatibility can be
            # raised at declaration time rather than at runtime
            # We cannot, however, store the validated function on the flow because it
            # is not picklable in some environments
            try:
                ValidatedFunction(self.fn, config=None)
            except pydantic.ConfigError as exc:
                raise ValueError(
                    "Flow function is not compatible with `validate_parameters`. "
                    "Disable validation or change the argument names."
                ) from exc

    def validate_parameters(self, parameters: Dict[str, Any]) -> Dict[str, Any]:
        """
        Validate parameters that are going to be used to call the flow

        Returns:
            - A new dict of parameters

        Raises
            - FlowParameterError: if the parameters are not valid

        """
        validated_fn = ValidatedFunction(self.fn, config=None)
        args, kwargs = parameters_to_positional_and_keyword(self.fn, parameters)
        try:
            model = validated_fn.init_model_instance(*args, **kwargs)
        except pydantic.ValidationError as exc:
            # We capture the pydantic exception and raise our own because the pydantic
            # exception is not picklable when using a cythonized pydantic installation
            raise FlowParameterError(str(exc))

        # Get the updated parameter dict with cast values from the model
        cast_parameters = {
            k: v
            for k, v in model._iter()
            if k in model.__fields_set__ or model.__fields__[k].default_factory
        }
        return cast_parameters

    @overload
    def __call__(
        self: "Flow[P, NoReturn]", *args: P.args, **kwargs: P.kwargs
    ) -> State[T]:
        """
        `NoReturn` matches if a type can't be inferred for the function which stops a
        sync function from matching the `Coroutine` overload
        """
        ...

    @overload
    def __call__(
        self: "Flow[P, Coroutine[Any, Any, T]]", *args: P.args, **kwargs: P.kwargs
    ) -> Awaitable[State[T]]:
        ...

    @overload
    def __call__(self: "Flow[P, T]", *args: P.args, **kwargs: P.kwargs) -> State[T]:
        ...

    def __call__(
        self,
        *args: "P.args",
        **kwargs: "P.kwargs",
    ):
        from prefect.engine import enter_flow_run_engine_from_flow_call

        # Convert the call args/kwargs to a parameter dict
        parameters = get_call_parameters(self.fn, args, kwargs)

        return enter_flow_run_engine_from_flow_call(self, parameters)


@overload
def flow(__fn: Callable[P, R]) -> Flow[P, R]:
    ...


@overload
def flow(
    *,
    name: str = None,
    version: str = None,
    executor: BaseExecutor = None,
    description: str = None,
    tags: Iterable[str] = None,
    validate_parameters: bool = True,
) -> Callable[[Callable[P, R]], Flow[P, R]]:
    ...


def flow(
    __fn=None,
    *,
    name: str = None,
    version: str = None,
    executor: BaseExecutor = None,
    description: str = None,
<<<<<<< HEAD
    tags: Iterable[str] = None,
    validate_parameters: bool = True,
=======
>>>>>>> 941d0bfb
):
    if __fn:
        return cast(
            Flow[P, R],
            Flow(
                fn=__fn,
                name=name,
                version=version,
                executor=executor,
                description=description,
<<<<<<< HEAD
                tags=tags,
                validate_parameters=validate_parameters,
=======
>>>>>>> 941d0bfb
            ),
        )
    else:
        return cast(
            Callable[[Callable[P, R]], Flow[P, R]],
            partial(
                flow,
                name=name,
                version=version,
                executor=executor,
                description=description,
<<<<<<< HEAD
                tags=tags,
                validate_parameters=validate_parameters,
=======
>>>>>>> 941d0bfb
            ),
        )<|MERGE_RESOLUTION|>--- conflicted
+++ resolved
@@ -52,11 +52,7 @@
         version: str = None,
         executor: BaseExecutor = None,
         description: str = None,
-<<<<<<< HEAD
-        tags: Iterable[str] = None,
         validate_parameters: bool = True,
-=======
->>>>>>> 941d0bfb
     ):
         if not callable(fn):
             raise TypeError("'fn' must be callable")
@@ -162,7 +158,6 @@
     version: str = None,
     executor: BaseExecutor = None,
     description: str = None,
-    tags: Iterable[str] = None,
     validate_parameters: bool = True,
 ) -> Callable[[Callable[P, R]], Flow[P, R]]:
     ...
@@ -175,11 +170,7 @@
     version: str = None,
     executor: BaseExecutor = None,
     description: str = None,
-<<<<<<< HEAD
-    tags: Iterable[str] = None,
     validate_parameters: bool = True,
-=======
->>>>>>> 941d0bfb
 ):
     if __fn:
         return cast(
@@ -190,11 +181,7 @@
                 version=version,
                 executor=executor,
                 description=description,
-<<<<<<< HEAD
-                tags=tags,
                 validate_parameters=validate_parameters,
-=======
->>>>>>> 941d0bfb
             ),
         )
     else:
@@ -206,10 +193,6 @@
                 version=version,
                 executor=executor,
                 description=description,
-<<<<<<< HEAD
-                tags=tags,
                 validate_parameters=validate_parameters,
-=======
->>>>>>> 941d0bfb
             ),
         )