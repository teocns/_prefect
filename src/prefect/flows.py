"""
Module containing the base workflow class and decorator - for most use cases, using the [`@flow` decorator][prefect.flows.flow] is preferred.
"""

# This file requires type-checking with pyright because mypy does not yet support PEP612
# See https://github.com/python/mypy/issues/8645

import datetime
import inspect
<<<<<<< HEAD
=======
import json
import os
import re
import sys
>>>>>>> c93be5c7
import tempfile
import warnings
from functools import partial, update_wrapper
from pathlib import Path
from typing import (
    TYPE_CHECKING,
    Any,
    Awaitable,
    Callable,
    Coroutine,
    Dict,
    Generic,
    Iterable,
    List,
    NoReturn,
    Optional,
    Type,
    TypeVar,
    Union,
    cast,
    overload,
)
from uuid import UUID

import pydantic.v1 as pydantic
from pydantic import ValidationError as V2ValidationError
from pydantic.v1 import BaseModel as V1BaseModel
from pydantic.v1.decorator import ValidatedFunction as V1ValidatedFunction
from rich.console import Console
from typing_extensions import Literal, ParamSpec, Self

from prefect._internal.compatibility.deprecated import deprecated_parameter
from prefect._internal.concurrency.api import create_call, from_async
from prefect.blocks.core import Block
from prefect.client.orchestration import get_client
from prefect.client.schemas.objects import Flow as FlowSchema
from prefect.client.schemas.objects import FlowRun, MinimalDeploymentSchedule
from prefect.client.schemas.schedules import SCHEDULE_TYPES
<<<<<<< HEAD
=======
from prefect.client.utilities import inject_client
from prefect.context import PrefectObjectRegistry, registry_from_script
>>>>>>> c93be5c7
from prefect.deployments.runner import DeploymentImage, EntrypointType, deploy
from prefect.deployments.steps.core import run_steps
from prefect.events import DeploymentTriggerTypes, TriggerTypes
from prefect.exceptions import (
    InvalidNameError,
    MissingFlowError,
    ObjectNotFound,
    ParameterTypeError,
)
from prefect.filesystems import LocalFileSystem, ReadableDeploymentStorage
from prefect.futures import PrefectFuture
from prefect.logging import get_logger
from prefect.logging.loggers import flow_run_logger
from prefect.new_task_runners import ThreadPoolTaskRunner
from prefect.results import ResultSerializer, ResultStorage
from prefect.runner.storage import (
    BlockStorageAdapter,
    RunnerStorage,
    create_storage_from_url,
)
from prefect.settings import (
    PREFECT_DEFAULT_WORK_POOL_NAME,
    PREFECT_EXPERIMENTAL_ENABLE_NEW_ENGINE,
    PREFECT_FLOW_DEFAULT_RETRIES,
    PREFECT_FLOW_DEFAULT_RETRY_DELAY_SECONDS,
    PREFECT_UI_URL,
    PREFECT_UNIT_TEST_MODE,
)
from prefect.states import State
from prefect.task_runners import BaseTaskRunner, ConcurrentTaskRunner
from prefect.types import BANNED_CHARACTERS, WITHOUT_BANNED_CHARACTERS
from prefect.utilities.annotations import NotSet
from prefect.utilities.asyncutils import (
    is_async_fn,
    run_sync_in_worker_thread,
    sync_compatible,
)
from prefect.utilities.callables import (
    get_call_parameters,
    parameter_schema,
    parameters_to_args_kwargs,
    raise_for_reserved_arguments,
)
<<<<<<< HEAD
=======
from prefect.utilities.collections import listrepr
from prefect.utilities.filesystem import relative_path_to_current_platform
>>>>>>> c93be5c7
from prefect.utilities.hashing import file_hash
from prefect.utilities.importtools import import_object

from ._internal.pydantic.v2_schema import is_v2_type
from ._internal.pydantic.v2_validated_func import V2ValidatedFunction
from ._internal.pydantic.v2_validated_func import (
    V2ValidatedFunction as ValidatedFunction,
)

T = TypeVar("T")  # Generic type var for capturing the inner return type of async funcs
R = TypeVar("R")  # The return type of the user's function
P = ParamSpec("P")  # The parameters of the flow
F = TypeVar("F", bound="Flow")  # The type of the flow

logger = get_logger("flows")

if TYPE_CHECKING:
    from prefect.client.orchestration import PrefectClient
    from prefect.deployments.runner import FlexibleScheduleList, RunnerDeployment
    from prefect.flows import FlowRun


class Flow(Generic[P, R]):
    """
    A Prefect workflow definition.

    !!! note
        We recommend using the [`@flow` decorator][prefect.flows.flow] for most use-cases.

    Wraps a function with an entrypoint to the Prefect engine. To preserve the input
    and output types, we use the generic type variables `P` and `R` for "Parameters" and
    "Returns" respectively.

    Args:
        fn: The function defining the workflow.
        name: An optional name for the flow; if not provided, the name will be inferred
            from the given function.
        version: An optional version string for the flow; if not provided, we will
            attempt to create a version string as a hash of the file containing the
            wrapped function; if the file cannot be located, the version will be null.
        flow_run_name: An optional name to distinguish runs of this flow; this name can
            be provided as a string template with the flow's parameters as variables,
            or a function that returns a string.
        task_runner: An optional task runner to use for task execution within the flow;
            if not provided, a `ConcurrentTaskRunner` will be used.
        description: An optional string description for the flow; if not provided, the
            description will be pulled from the docstring for the decorated function.
        timeout_seconds: An optional number of seconds indicating a maximum runtime for
            the flow. If the flow exceeds this runtime, it will be marked as failed.
            Flow execution may continue until the next task is called.
        validate_parameters: By default, parameters passed to flows are validated by
            Pydantic. This will check that input values conform to the annotated types
            on the function. Where possible, values will be coerced into the correct
            type; for example, if a parameter is defined as `x: int` and "5" is passed,
            it will be resolved to `5`. If set to `False`, no validation will be
            performed on flow parameters.
        retries: An optional number of times to retry on flow run failure.
        retry_delay_seconds: An optional number of seconds to wait before retrying the
            flow after failure. This is only applicable if `retries` is nonzero.
        persist_result: An optional toggle indicating whether the result of this flow
            should be persisted to result storage. Defaults to `None`, which indicates
            that Prefect should choose whether the result should be persisted depending on
            the features being used.
        result_storage: An optional block to use to persist the result of this flow.
            This value will be used as the default for any tasks in this flow.
            If not provided, the local file system will be used unless called as
            a subflow, at which point the default will be loaded from the parent flow.
        result_serializer: An optional serializer to use to serialize the result of this
            flow for persistence. This value will be used as the default for any tasks
            in this flow. If not provided, the value of `PREFECT_RESULTS_DEFAULT_SERIALIZER`
            will be used unless called as a subflow, at which point the default will be
            loaded from the parent flow.
        on_failure: An optional list of callables to run when the flow enters a failed state.
        on_completion: An optional list of callables to run when the flow enters a completed state.
        on_cancellation: An optional list of callables to run when the flow enters a cancelling state.
        on_crashed: An optional list of callables to run when the flow enters a crashed state.
        on_running: An optional list of callables to run when the flow enters a running state.
    """

    # NOTE: These parameters (types, defaults, and docstrings) should be duplicated
    #       exactly in the @flow decorator
    def __init__(
        self,
        fn: Callable[P, R],
        name: Optional[str] = None,
        version: Optional[str] = None,
        flow_run_name: Optional[Union[Callable[[], str], str]] = None,
        retries: Optional[int] = None,
        retry_delay_seconds: Optional[Union[int, float]] = None,
        task_runner: Union[Type[BaseTaskRunner], BaseTaskRunner, None] = None,
        description: str = None,
        timeout_seconds: Union[int, float] = None,
        validate_parameters: bool = True,
        persist_result: Optional[bool] = None,
        result_storage: Optional[ResultStorage] = None,
        result_serializer: Optional[ResultSerializer] = None,
        cache_result_in_memory: bool = True,
        log_prints: Optional[bool] = None,
        on_completion: Optional[
            List[Callable[[FlowSchema, FlowRun, State], None]]
        ] = None,
        on_failure: Optional[List[Callable[[FlowSchema, FlowRun, State], None]]] = None,
        on_cancellation: Optional[
            List[Callable[[FlowSchema, FlowRun, State], None]]
        ] = None,
        on_crashed: Optional[List[Callable[[FlowSchema, FlowRun, State], None]]] = None,
        on_running: Optional[List[Callable[[FlowSchema, FlowRun, State], None]]] = None,
    ):
        if name is not None and not isinstance(name, str):
            raise TypeError(
                "Expected string for flow parameter 'name'; got {} instead. {}".format(
                    type(name).__name__,
                    (
                        "Perhaps you meant to call it? e.g."
                        " '@flow(name=get_flow_run_name())'"
                        if callable(name)
                        else ""
                    ),
                )
            )

        # Validate if hook passed is list and contains callables
        hook_categories = [
            on_completion,
            on_failure,
            on_cancellation,
            on_crashed,
            on_running,
        ]
        hook_names = [
            "on_completion",
            "on_failure",
            "on_cancellation",
            "on_crashed",
            "on_running",
        ]
        for hooks, hook_name in zip(hook_categories, hook_names):
            if hooks is not None:
                if not hooks:
                    raise ValueError(f"Empty list passed for '{hook_name}'")
                try:
                    hooks = list(hooks)
                except TypeError:
                    raise TypeError(
                        f"Expected iterable for '{hook_name}'; got"
                        f" {type(hooks).__name__} instead. Please provide a list of"
                        f" hooks to '{hook_name}':\n\n"
                        f"@flow({hook_name}=[hook1, hook2])\ndef"
                        " my_flow():\n\tpass"
                    )

                for hook in hooks:
                    if not callable(hook):
                        raise TypeError(
                            f"Expected callables in '{hook_name}'; got"
                            f" {type(hook).__name__} instead. Please provide a list of"
                            f" hooks to '{hook_name}':\n\n"
                            f"@flow({hook_name}=[hook1, hook2])\ndef"
                            " my_flow():\n\tpass"
                        )

        if not callable(fn):
            raise TypeError("'fn' must be callable")

        # Validate name if given
        if name:
            _raise_on_name_with_banned_characters(name)

        self.name = name or fn.__name__.replace("_", "-")

        if flow_run_name is not None:
            if not isinstance(flow_run_name, str) and not callable(flow_run_name):
                raise TypeError(
                    "Expected string or callable for 'flow_run_name'; got"
                    f" {type(flow_run_name).__name__} instead."
                )
        self.flow_run_name = flow_run_name

        default_task_runner = (
            ThreadPoolTaskRunner()
            if PREFECT_EXPERIMENTAL_ENABLE_NEW_ENGINE
            else ConcurrentTaskRunner()
        )
        task_runner = task_runner or default_task_runner
        self.task_runner = (
            task_runner() if isinstance(task_runner, type) else task_runner
        )

        self.log_prints = log_prints

        self.description = description or inspect.getdoc(fn)
        update_wrapper(self, fn)
        self.fn = fn
        self.isasync = is_async_fn(self.fn)

        raise_for_reserved_arguments(self.fn, ["return_state", "wait_for"])

        # Version defaults to a hash of the function's file
        flow_file = inspect.getsourcefile(self.fn)
        if not version:
            try:
                version = file_hash(flow_file)
            except (FileNotFoundError, TypeError, OSError):
                pass  # `getsourcefile` can return null values and "<stdin>" for objects in repls
        self.version = version

        self.timeout_seconds = float(timeout_seconds) if timeout_seconds else None

        # FlowRunPolicy settings
        # TODO: We can instantiate a `FlowRunPolicy` and add Pydantic bound checks to
        #       validate that the user passes positive numbers here
        self.retries = (
            retries if retries is not None else PREFECT_FLOW_DEFAULT_RETRIES.value()
        )

        self.retry_delay_seconds = (
            retry_delay_seconds
            if retry_delay_seconds is not None
            else PREFECT_FLOW_DEFAULT_RETRY_DELAY_SECONDS.value()
        )

        self.parameters = parameter_schema(self.fn)
        self.should_validate_parameters = validate_parameters

        if self.should_validate_parameters:
            # Try to create the validated function now so that incompatibility can be
            # raised at declaration time rather than at runtime
            # We cannot, however, store the validated function on the flow because it
            # is not picklable in some environments
            try:
                ValidatedFunction(self.fn, config={"arbitrary_types_allowed": True})
            except pydantic.ConfigError as exc:
                raise ValueError(
                    "Flow function is not compatible with `validate_parameters`. "
                    "Disable validation or change the argument names."
                ) from exc

        self.persist_result = persist_result
        self.result_storage = result_storage
        self.result_serializer = result_serializer
        self.cache_result_in_memory = cache_result_in_memory
        self.on_completion = on_completion
        self.on_failure = on_failure
        self.on_cancellation = on_cancellation
        self.on_crashed = on_crashed
        self.on_running = on_running

        # Used for flows loaded from remote storage
        self._storage: Optional[RunnerStorage] = None
        self._entrypoint: Optional[str] = None

        module = fn.__module__
        if module in ("__main__", "__prefect_loader__"):
            module_name = inspect.getfile(fn)
            module = module_name if module_name != "__main__" else module

        self._entrypoint = f"{module}:{fn.__name__}"

    def with_options(
        self,
        *,
        name: str = None,
        version: str = None,
        retries: Optional[int] = None,
        retry_delay_seconds: Optional[Union[int, float]] = None,
        description: str = None,
        flow_run_name: Optional[Union[Callable[[], str], str]] = None,
        task_runner: Union[Type[BaseTaskRunner], BaseTaskRunner] = None,
        timeout_seconds: Union[int, float] = None,
        validate_parameters: bool = None,
        persist_result: Optional[bool] = NotSet,
        result_storage: Optional[ResultStorage] = NotSet,
        result_serializer: Optional[ResultSerializer] = NotSet,
        cache_result_in_memory: bool = None,
        log_prints: Optional[bool] = NotSet,
        on_completion: Optional[
            List[Callable[[FlowSchema, FlowRun, State], None]]
        ] = None,
        on_failure: Optional[List[Callable[[FlowSchema, FlowRun, State], None]]] = None,
        on_cancellation: Optional[
            List[Callable[[FlowSchema, FlowRun, State], None]]
        ] = None,
        on_crashed: Optional[List[Callable[[FlowSchema, FlowRun, State], None]]] = None,
        on_running: Optional[List[Callable[[FlowSchema, FlowRun, State], None]]] = None,
    ) -> Self:
        """
        Create a new flow from the current object, updating provided options.

        Args:
            name: A new name for the flow.
            version: A new version for the flow.
            description: A new description for the flow.
            flow_run_name: An optional name to distinguish runs of this flow; this name
                can be provided as a string template with the flow's parameters as variables,
                or a function that returns a string.
            task_runner: A new task runner for the flow.
            timeout_seconds: A new number of seconds to fail the flow after if still
                running.
            validate_parameters: A new value indicating if flow calls should validate
                given parameters.
            retries: A new number of times to retry on flow run failure.
            retry_delay_seconds: A new number of seconds to wait before retrying the
                flow after failure. This is only applicable if `retries` is nonzero.
            persist_result: A new option for enabling or disabling result persistence.
            result_storage: A new storage type to use for results.
            result_serializer: A new serializer to use for results.
            cache_result_in_memory: A new value indicating if the flow's result should
                be cached in memory.
            on_failure: A new list of callables to run when the flow enters a failed state.
            on_completion: A new list of callables to run when the flow enters a completed state.
            on_cancellation: A new list of callables to run when the flow enters a cancelling state.
            on_crashed: A new list of callables to run when the flow enters a crashed state.
            on_running: A new list of callables to run when the flow enters a running state.

        Returns:
            A new `Flow` instance.

        Examples:

            Create a new flow from an existing flow and update the name:

            >>> @flow(name="My flow")
            >>> def my_flow():
            >>>     return 1
            >>>
            >>> new_flow = my_flow.with_options(name="My new flow")

            Create a new flow from an existing flow, update the task runner, and call
            it without an intermediate variable:

            >>> from prefect.task_runners import SequentialTaskRunner
            >>>
            >>> @flow
            >>> def my_flow(x, y):
            >>>     return x + y
            >>>
            >>> state = my_flow.with_options(task_runner=SequentialTaskRunner)(1, 3)
            >>> assert state.result() == 4

        """
        new_flow = Flow(
            fn=self.fn,
            name=name or self.name,
            description=description or self.description,
            flow_run_name=flow_run_name or self.flow_run_name,
            version=version or self.version,
            task_runner=task_runner or self.task_runner,
            retries=retries if retries is not None else self.retries,
            retry_delay_seconds=(
                retry_delay_seconds
                if retry_delay_seconds is not None
                else self.retry_delay_seconds
            ),
            timeout_seconds=(
                timeout_seconds if timeout_seconds is not None else self.timeout_seconds
            ),
            validate_parameters=(
                validate_parameters
                if validate_parameters is not None
                else self.should_validate_parameters
            ),
            persist_result=(
                persist_result if persist_result is not NotSet else self.persist_result
            ),
            result_storage=(
                result_storage if result_storage is not NotSet else self.result_storage
            ),
            result_serializer=(
                result_serializer
                if result_serializer is not NotSet
                else self.result_serializer
            ),
            cache_result_in_memory=(
                cache_result_in_memory
                if cache_result_in_memory is not None
                else self.cache_result_in_memory
            ),
            log_prints=log_prints if log_prints is not NotSet else self.log_prints,
            on_completion=on_completion or self.on_completion,
            on_failure=on_failure or self.on_failure,
            on_cancellation=on_cancellation or self.on_cancellation,
            on_crashed=on_crashed or self.on_crashed,
            on_running=on_running or self.on_running,
        )
        new_flow._storage = self._storage
        new_flow._entrypoint = self._entrypoint
        return new_flow

    def validate_parameters(self, parameters: Dict[str, Any]) -> Dict[str, Any]:
        """
        Validate parameters for compatibility with the flow by attempting to cast the inputs to the
        associated types specified by the function's type annotations.

        Returns:
            A new dict of parameters that have been cast to the appropriate types

        Raises:
            ParameterTypeError: if the provided parameters are not valid
        """
        args, kwargs = parameters_to_args_kwargs(self.fn, parameters)

        has_v1_models = any(isinstance(o, V1BaseModel) for o in args) or any(
            isinstance(o, V1BaseModel) for o in kwargs.values()
        )
        has_v2_types = any(is_v2_type(o) for o in args) or any(
            is_v2_type(o) for o in kwargs.values()
        )

        if has_v1_models and has_v2_types:
            raise ParameterTypeError(
                "Cannot mix Pydantic v1 and v2 types as arguments to a flow."
            )

        if has_v1_models:
            validated_fn = V1ValidatedFunction(
                self.fn, config={"arbitrary_types_allowed": True}
            )
        else:
            validated_fn = V2ValidatedFunction(
                self.fn, config={"arbitrary_types_allowed": True}
            )

        try:
            model = validated_fn.init_model_instance(*args, **kwargs)
        except pydantic.ValidationError as exc:
            # We capture the pydantic exception and raise our own because the pydantic
            # exception is not picklable when using a cythonized pydantic installation
            raise ParameterTypeError.from_validation_error(exc) from None
        except V2ValidationError as exc:
            # We capture the pydantic exception and raise our own because the pydantic
            # exception is not picklable when using a cythonized pydantic installation
            raise ParameterTypeError.from_validation_error(exc) from None

        # Get the updated parameter dict with cast values from the model
        cast_parameters = {
            k: v
            for k, v in model._iter()
            if k in model.__fields_set__ or model.__fields__[k].default_factory
        }
        return cast_parameters

    def serialize_parameters(self, parameters: Dict[str, Any]) -> Dict[str, Any]:
        """
        Convert parameters to a serializable form.

        Uses FastAPI's `jsonable_encoder` to convert to JSON compatible objects without
        converting everything directly to a string. This maintains basic types like
        integers during API roundtrips.
        """
        from prefect._vendor.fastapi.encoders import jsonable_encoder

        serialized_parameters = {}
        for key, value in parameters.items():
            try:
                serialized_parameters[key] = jsonable_encoder(value)
            except (TypeError, ValueError):
                logger.debug(
                    f"Parameter {key!r} for flow {self.name!r} is of unserializable "
                    f"type {type(value).__name__!r} and will not be stored "
                    "in the backend."
                )
                serialized_parameters[key] = f"<{type(value).__name__}>"
        return serialized_parameters

    @sync_compatible
    @deprecated_parameter(
        "schedule",
        start_date="Mar 2024",
        when=lambda p: p is not None,
        help="Use `schedules` instead.",
    )
    @deprecated_parameter(
        "is_schedule_active",
        start_date="Mar 2024",
        when=lambda p: p is not None,
        help="Use `paused` instead.",
    )
    async def to_deployment(
        self,
        name: str,
        interval: Optional[
            Union[
                Iterable[Union[int, float, datetime.timedelta]],
                int,
                float,
                datetime.timedelta,
            ]
        ] = None,
        cron: Optional[Union[Iterable[str], str]] = None,
        rrule: Optional[Union[Iterable[str], str]] = None,
        paused: Optional[bool] = None,
        schedules: Optional[List["FlexibleScheduleList"]] = None,
        schedule: Optional[SCHEDULE_TYPES] = None,
        is_schedule_active: Optional[bool] = None,
        parameters: Optional[dict] = None,
        triggers: Optional[List[Union[DeploymentTriggerTypes, TriggerTypes]]] = None,
        description: Optional[str] = None,
        tags: Optional[List[str]] = None,
        version: Optional[str] = None,
        enforce_parameter_schema: bool = False,
        work_pool_name: Optional[str] = None,
        work_queue_name: Optional[str] = None,
        job_variables: Optional[Dict[str, Any]] = None,
        entrypoint_type: EntrypointType = EntrypointType.FILE_PATH,
    ) -> "RunnerDeployment":
        """
        Creates a runner deployment object for this flow.

        Args:
            name: The name to give the created deployment.
            interval: An interval on which to execute the new deployment. Accepts either a number
                or a timedelta object. If a number is given, it will be interpreted as seconds.
            cron: A cron schedule of when to execute runs of this deployment.
            rrule: An rrule schedule of when to execute runs of this deployment.
            paused: Whether or not to set this deployment as paused.
            schedules: A list of schedule objects defining when to execute runs of this deployment.
                Used to define multiple schedules or additional scheduling options such as `timezone`.
            schedule: A schedule object defining when to execute runs of this deployment.
            is_schedule_active: Whether or not to set the schedule for this deployment as active. If
                not provided when creating a deployment, the schedule will be set as active. If not
                provided when updating a deployment, the schedule's activation will not be changed.
            parameters: A dictionary of default parameter values to pass to runs of this deployment.
            triggers: A list of triggers that will kick off runs of this deployment.
            description: A description for the created deployment. Defaults to the flow's
                description if not provided.
            tags: A list of tags to associate with the created deployment for organizational
                purposes.
            version: A version for the created deployment. Defaults to the flow's version.
            enforce_parameter_schema: Whether or not the Prefect API should enforce the
                parameter schema for the created deployment.
            work_pool_name: The name of the work pool to use for this deployment.
            work_queue_name: The name of the work queue to use for this deployment's scheduled runs.
                If not provided the default work queue for the work pool will be used.
            job_variables: Settings used to override the values specified default base job template
                of the chosen work pool. Refer to the base job template of the chosen work pool for
            entrypoint_type: Type of entrypoint to use for the deployment. When using a module path
                entrypoint, ensure that the module will be importable in the execution environment.

        Examples:
            Prepare two deployments and serve them:

            ```python
            from prefect import flow, serve

            @flow
            def my_flow(name):
                print(f"hello {name}")

            @flow
            def my_other_flow(name):
                print(f"goodbye {name}")

            if __name__ == "__main__":
                hello_deploy = my_flow.to_deployment("hello", tags=["dev"])
                bye_deploy = my_other_flow.to_deployment("goodbye", tags=["dev"])
                serve(hello_deploy, bye_deploy)
            ```
        """
        from prefect.deployments.runner import RunnerDeployment

        if not name.endswith(".py"):
            _raise_on_name_with_banned_characters(name)

        if self._storage and self._entrypoint:
            return await RunnerDeployment.from_storage(
                storage=self._storage,
                entrypoint=self._entrypoint,
                name=name,
                interval=interval,
                cron=cron,
                rrule=rrule,
                paused=paused,
                schedules=schedules,
                schedule=schedule,
                is_schedule_active=is_schedule_active,
                tags=tags,
                triggers=triggers,
                parameters=parameters or {},
                description=description,
                version=version,
                enforce_parameter_schema=enforce_parameter_schema,
                work_pool_name=work_pool_name,
                work_queue_name=work_queue_name,
                job_variables=job_variables,
            )
        else:
            return RunnerDeployment.from_flow(
                self,
                name=name,
                interval=interval,
                cron=cron,
                rrule=rrule,
                paused=paused,
                schedules=schedules,
                schedule=schedule,
                is_schedule_active=is_schedule_active,
                tags=tags,
                triggers=triggers,
                parameters=parameters or {},
                description=description,
                version=version,
                enforce_parameter_schema=enforce_parameter_schema,
                work_pool_name=work_pool_name,
                work_queue_name=work_queue_name,
                job_variables=job_variables,
                entrypoint_type=entrypoint_type,
            )

    @sync_compatible
    async def serve(
        self,
        name: Optional[str] = None,
        interval: Optional[
            Union[
                Iterable[Union[int, float, datetime.timedelta]],
                int,
                float,
                datetime.timedelta,
            ]
        ] = None,
        cron: Optional[Union[Iterable[str], str]] = None,
        rrule: Optional[Union[Iterable[str], str]] = None,
        paused: Optional[bool] = None,
        schedules: Optional[List["FlexibleScheduleList"]] = None,
        schedule: Optional[SCHEDULE_TYPES] = None,
        is_schedule_active: Optional[bool] = None,
        triggers: Optional[List[Union[DeploymentTriggerTypes, TriggerTypes]]] = None,
        parameters: Optional[dict] = None,
        description: Optional[str] = None,
        tags: Optional[List[str]] = None,
        version: Optional[str] = None,
        enforce_parameter_schema: bool = False,
        pause_on_shutdown: bool = True,
        print_starting_message: bool = True,
        limit: Optional[int] = None,
        webserver: bool = False,
        entrypoint_type: EntrypointType = EntrypointType.FILE_PATH,
    ):
        """
        Creates a deployment for this flow and starts a runner to monitor for scheduled work.

        Args:
            name: The name to give the created deployment. Defaults to the name of the flow.
            interval: An interval on which to execute the deployment. Accepts a number or a
                timedelta object to create a single schedule. If a number is given, it will be
                interpreted as seconds. Also accepts an iterable of numbers or timedelta to create
                multiple schedules.
            cron: A cron schedule string of when to execute runs of this deployment.
                Also accepts an iterable of cron schedule strings to create multiple schedules.
            rrule: An rrule schedule string of when to execute runs of this deployment.
                Also accepts an iterable of rrule schedule strings to create multiple schedules.
            triggers: A list of triggers that will kick off runs of this deployment.
            paused: Whether or not to set this deployment as paused.
            schedules: A list of schedule objects defining when to execute runs of this deployment.
                Used to define multiple schedules or additional scheduling options like `timezone`.
            schedule: A schedule object defining when to execute runs of this deployment. Used to
                define additional scheduling options such as `timezone`.
            is_schedule_active: Whether or not to set the schedule for this deployment as active. If
                not provided when creating a deployment, the schedule will be set as active. If not
                provided when updating a deployment, the schedule's activation will not be changed.
            parameters: A dictionary of default parameter values to pass to runs of this deployment.
            description: A description for the created deployment. Defaults to the flow's
                description if not provided.
            tags: A list of tags to associate with the created deployment for organizational
                purposes.
            version: A version for the created deployment. Defaults to the flow's version.
            enforce_parameter_schema: Whether or not the Prefect API should enforce the
                parameter schema for the created deployment.
            pause_on_shutdown: If True, provided schedule will be paused when the serve function is stopped.
                If False, the schedules will continue running.
            print_starting_message: Whether or not to print the starting message when flow is served.
            limit: The maximum number of runs that can be executed concurrently.
            webserver: Whether or not to start a monitoring webserver for this flow.
            entrypoint_type: Type of entrypoint to use for the deployment. When using a module path
                entrypoint, ensure that the module will be importable in the execution environment.

        Examples:
            Serve a flow:

            ```python
            from prefect import flow

            @flow
            def my_flow(name):
                print(f"hello {name}")

            if __name__ == "__main__":
                my_flow.serve("example-deployment")
            ```

            Serve a flow and run it every hour:

            ```python
            from prefect import flow

            @flow
            def my_flow(name):
                print(f"hello {name}")

            if __name__ == "__main__":
                my_flow.serve("example-deployment", interval=3600)
            ```
        """
        from prefect.runner import Runner

        if not name:
            name = self.name
        else:
            # Handling for my_flow.serve(__file__)
            # Will set name to name of file where my_flow.serve() without the extension
            # Non filepath strings will pass through unchanged
            name = Path(name).stem

        runner = Runner(name=name, pause_on_shutdown=pause_on_shutdown, limit=limit)
        deployment_id = await runner.add_flow(
            self,
            name=name,
            triggers=triggers,
            interval=interval,
            cron=cron,
            rrule=rrule,
            paused=paused,
            schedules=schedules,
            schedule=schedule,
            is_schedule_active=is_schedule_active,
            parameters=parameters,
            description=description,
            tags=tags,
            version=version,
            enforce_parameter_schema=enforce_parameter_schema,
            entrypoint_type=entrypoint_type,
        )
        if print_starting_message:
            help_message = (
                f"[green]Your flow {self.name!r} is being served and polling for"
                " scheduled runs!\n[/]\nTo trigger a run for this flow, use the"
                " following command:\n[blue]\n\t$ prefect deployment run"
                f" '{self.name}/{name}'\n[/]"
            )
            if PREFECT_UI_URL:
                help_message += (
                    "\nYou can also run your flow via the Prefect UI:"
                    f" [blue]{PREFECT_UI_URL.value()}/deployments/deployment/{deployment_id}[/]\n"
                )

            console = Console()
            console.print(help_message, soft_wrap=True)
        await runner.start(webserver=webserver)

    @classmethod
    @sync_compatible
    async def from_source(
        cls: Type[F],
        source: Union[str, RunnerStorage, ReadableDeploymentStorage],
        entrypoint: str,
    ) -> F:
        """
        Loads a flow from a remote source.

        Args:
            source: Either a URL to a git repository or a storage object.
            entrypoint:  The path to a file containing a flow and the name of the flow function in
                the format `./path/to/file.py:flow_func_name`.

        Returns:
            A new `Flow` instance.

        Examples:
            Load a flow from a public git repository:


            ```python
            from prefect import flow
            from prefect.runner.storage import GitRepository
            from prefect.blocks.system import Secret

            my_flow = flow.from_source(
                source="https://github.com/org/repo.git",
                entrypoint="flows.py:my_flow",
            )

            my_flow()
            ```

            Load a flow from a private git repository using an access token stored in a `Secret` block:

            ```python
            from prefect import flow
            from prefect.runner.storage import GitRepository
            from prefect.blocks.system import Secret

            my_flow = flow.from_source(
                source=GitRepository(
                    url="https://github.com/org/repo.git",
                    credentials={"access_token": Secret.load("github-access-token")}
                ),
                entrypoint="flows.py:my_flow",
            )

            my_flow()
            ```
        """
        if isinstance(source, str):
            storage = create_storage_from_url(source)
        elif isinstance(source, RunnerStorage):
            storage = source
        elif hasattr(source, "get_directory"):
            storage = BlockStorageAdapter(source)
        else:
            raise TypeError(
                f"Unsupported source type {type(source).__name__!r}. Please provide a"
                " URL to remote storage or a storage object."
            )
        with tempfile.TemporaryDirectory() as tmpdir:
            storage.set_base_path(Path(tmpdir))
            await storage.pull_code()

            full_entrypoint = str(storage.destination / entrypoint)
            flow: "Flow" = await from_async.wait_for_call_in_new_thread(
                create_call(load_flow_from_entrypoint, full_entrypoint)
            )
            flow._storage = storage
            flow._entrypoint = entrypoint

        return flow

    @sync_compatible
    async def deploy(
        self,
        name: str,
        work_pool_name: Optional[str] = None,
        image: Optional[Union[str, DeploymentImage]] = None,
        build: bool = True,
        push: bool = True,
        work_queue_name: Optional[str] = None,
        job_variables: Optional[dict] = None,
        interval: Optional[Union[int, float, datetime.timedelta]] = None,
        cron: Optional[str] = None,
        rrule: Optional[str] = None,
        paused: Optional[bool] = None,
        schedules: Optional[List[MinimalDeploymentSchedule]] = None,
        schedule: Optional[SCHEDULE_TYPES] = None,
        is_schedule_active: Optional[bool] = None,
        triggers: Optional[List[Union[DeploymentTriggerTypes, TriggerTypes]]] = None,
        parameters: Optional[dict] = None,
        description: Optional[str] = None,
        tags: Optional[List[str]] = None,
        version: Optional[str] = None,
        enforce_parameter_schema: bool = False,
        entrypoint_type: EntrypointType = EntrypointType.FILE_PATH,
        print_next_steps: bool = True,
        ignore_warnings: bool = False,
    ) -> UUID:
        """
        Deploys a flow to run on dynamic infrastructure via a work pool.

        By default, calling this method will build a Docker image for the flow, push it to a registry,
        and create a deployment via the Prefect API that will run the flow on the given schedule.

        If you want to use an existing image, you can pass `build=False` to skip building and pushing
        an image.

        Args:
            name: The name to give the created deployment.
            work_pool_name: The name of the work pool to use for this deployment. Defaults to
                the value of `PREFECT_DEFAULT_WORK_POOL_NAME`.
            image: The name of the Docker image to build, including the registry and
                repository. Pass a DeploymentImage instance to customize the Dockerfile used
                and build arguments.
            build: Whether or not to build a new image for the flow. If False, the provided
                image will be used as-is and pulled at runtime.
            push: Whether or not to skip pushing the built image to a registry.
            work_queue_name: The name of the work queue to use for this deployment's scheduled runs.
                If not provided the default work queue for the work pool will be used.
            job_variables: Settings used to override the values specified default base job template
                of the chosen work pool. Refer to the base job template of the chosen work pool for
                available settings.
            interval: An interval on which to execute the deployment. Accepts a number or a
                timedelta object to create a single schedule. If a number is given, it will be
                interpreted as seconds. Also accepts an iterable of numbers or timedelta to create
                multiple schedules.
            cron: A cron schedule string of when to execute runs of this deployment.
                Also accepts an iterable of cron schedule strings to create multiple schedules.
            rrule: An rrule schedule string of when to execute runs of this deployment.
                Also accepts an iterable of rrule schedule strings to create multiple schedules.
            triggers: A list of triggers that will kick off runs of this deployment.
            paused: Whether or not to set this deployment as paused.
            schedules: A list of schedule objects defining when to execute runs of this deployment.
                Used to define multiple schedules or additional scheduling options like `timezone`.
            schedule: A schedule object defining when to execute runs of this deployment. Used to
                define additional scheduling options like `timezone`.
            is_schedule_active: Whether or not to set the schedule for this deployment as active. If
                not provided when creating a deployment, the schedule will be set as active. If not
                provided when updating a deployment, the schedule's activation will not be changed.
            parameters: A dictionary of default parameter values to pass to runs of this deployment.
            description: A description for the created deployment. Defaults to the flow's
                description if not provided.
            tags: A list of tags to associate with the created deployment for organizational
                purposes.
            version: A version for the created deployment. Defaults to the flow's version.
            enforce_parameter_schema: Whether or not the Prefect API should enforce the
                parameter schema for the created deployment.
            entrypoint_type: Type of entrypoint to use for the deployment. When using a module path
                entrypoint, ensure that the module will be importable in the execution environment.
            print_next_steps_message: Whether or not to print a message with next steps
                after deploying the deployments.
            ignore_warnings: Whether or not to ignore warnings about the work pool type.

        Returns:
            The ID of the created/updated deployment.

        Examples:
            Deploy a local flow to a work pool:

            ```python
            from prefect import flow

            @flow
            def my_flow(name):
                print(f"hello {name}")

            if __name__ == "__main__":
                my_flow.deploy(
                    "example-deployment",
                    work_pool_name="my-work-pool",
                    image="my-repository/my-image:dev",
                )
            ```

            Deploy a remotely stored flow to a work pool:

            ```python
            from prefect import flow

            if __name__ == "__main__":
                flow.from_source(
                    source="https://github.com/org/repo.git",
                    entrypoint="flows.py:my_flow",
                ).deploy(
                    "example-deployment",
                    work_pool_name="my-work-pool",
                    image="my-repository/my-image:dev",
                )
            ```
        """
        work_pool_name = work_pool_name or PREFECT_DEFAULT_WORK_POOL_NAME.value()

        try:
            async with get_client() as client:
                work_pool = await client.read_work_pool(work_pool_name)
        except ObjectNotFound as exc:
            raise ValueError(
                f"Could not find work pool {work_pool_name!r}. Please create it before"
                " deploying this flow."
            ) from exc

        deployment = await self.to_deployment(
            name=name,
            interval=interval,
            cron=cron,
            rrule=rrule,
            schedules=schedules,
            paused=paused,
            schedule=schedule,
            is_schedule_active=is_schedule_active,
            triggers=triggers,
            parameters=parameters,
            description=description,
            tags=tags,
            version=version,
            enforce_parameter_schema=enforce_parameter_schema,
            work_queue_name=work_queue_name,
            job_variables=job_variables,
            entrypoint_type=entrypoint_type,
        )

        deployment_ids = await deploy(
            deployment,
            work_pool_name=work_pool_name,
            image=image,
            build=build,
            push=push,
            print_next_steps_message=False,
            ignore_warnings=ignore_warnings,
        )

        if print_next_steps:
            console = Console()
            if not work_pool.is_push_pool and not work_pool.is_managed_pool:
                console.print(
                    "\nTo execute flow runs from this deployment, start a worker in a"
                    " separate terminal that pulls work from the"
                    f" {work_pool_name!r} work pool:"
                )
                console.print(
                    f"\n\t$ prefect worker start --pool {work_pool_name!r}",
                    style="blue",
                )
            console.print(
                "\nTo schedule a run for this deployment, use the following command:"
            )
            console.print(
                f"\n\t$ prefect deployment run '{self.name}/{name}'\n",
                style="blue",
            )
            if PREFECT_UI_URL:
                message = (
                    "\nYou can also run your flow via the Prefect UI:"
                    f" [blue]{PREFECT_UI_URL.value()}/deployments/deployment/{deployment_ids[0]}[/]\n"
                )
                console.print(message, soft_wrap=True)

        return deployment_ids[0]

    @overload
    def __call__(self: "Flow[P, NoReturn]", *args: P.args, **kwargs: P.kwargs) -> None:
        # `NoReturn` matches if a type can't be inferred for the function which stops a
        # sync function from matching the `Coroutine` overload
        ...

    @overload
    def __call__(
        self: "Flow[P, Coroutine[Any, Any, T]]", *args: P.args, **kwargs: P.kwargs
    ) -> Awaitable[T]:
        ...

    @overload
    def __call__(
        self: "Flow[P, T]",
        *args: P.args,
        **kwargs: P.kwargs,
    ) -> T:
        ...

    @overload
    def __call__(
        self: "Flow[P, T]",
        *args: P.args,
        return_state: Literal[True],
        **kwargs: P.kwargs,
    ) -> State[T]:
        ...

    def __call__(
        self,
        *args: "P.args",
        return_state: bool = False,
        wait_for: Optional[Iterable[PrefectFuture]] = None,
        **kwargs: "P.kwargs",
    ):
        """
        Run the flow and return its result.


        Flow parameter values must be serializable by Pydantic.

        If writing an async flow, this call must be awaited.

        This will create a new flow run in the API.

        Args:
            *args: Arguments to run the flow with.
            return_state: Return a Prefect State containing the result of the
                flow run.
            wait_for: Upstream task futures to wait for before starting the flow if called as a subflow
            **kwargs: Keyword arguments to run the flow with.

        Returns:
            If `return_state` is False, returns the result of the flow run.
            If `return_state` is True, returns the result of the flow run
                wrapped in a Prefect State which provides error handling.

        Examples:

            Define a flow

            >>> @flow
            >>> def my_flow(name):
            >>>     print(f"hello {name}")
            >>>     return f"goodbye {name}"

            Run a flow

            >>> my_flow("marvin")
            hello marvin
            "goodbye marvin"

            Run a flow with additional tags

            >>> from prefect import tags
            >>> with tags("db", "blue"):
            >>>     my_flow("foo")
        """
        from prefect.engine import enter_flow_run_engine_from_flow_call
        from prefect.utilities.visualization import (
            get_task_viz_tracker,
            track_viz_task,
        )

        # Convert the call args/kwargs to a parameter dict
        parameters = get_call_parameters(self.fn, args, kwargs)

        return_type = "state" if return_state else "result"

        task_viz_tracker = get_task_viz_tracker()
        if task_viz_tracker:
            # this is a subflow, for now return a single task and do not go further
            # we can add support for exploring subflows for tasks in the future.
            return track_viz_task(self.isasync, self.name, parameters)

        if PREFECT_EXPERIMENTAL_ENABLE_NEW_ENGINE.value():
            from prefect.new_flow_engine import run_flow, run_flow_sync

            run_kwargs = dict(
                flow=self,
                parameters=parameters,
                wait_for=wait_for,
                return_type=return_type,
            )
            if self.isasync:
                # this returns an awaitable coroutine
                return run_flow(**run_kwargs)
            else:
                return run_flow_sync(**run_kwargs)

        return enter_flow_run_engine_from_flow_call(
            self,
            parameters,
            wait_for=wait_for,
            return_type=return_type,
        )

    @sync_compatible
    async def visualize(self, *args, **kwargs):
        """
        Generates a graphviz object representing the current flow. In IPython notebooks,
        it's rendered inline, otherwise in a new window as a PNG.

        Raises:
            - ImportError: If `graphviz` isn't installed.
            - GraphvizExecutableNotFoundError: If the `dot` executable isn't found.
            - FlowVisualizationError: If the flow can't be visualized for any other reason.
        """
        from prefect.utilities.visualization import (
            FlowVisualizationError,
            GraphvizExecutableNotFoundError,
            GraphvizImportError,
            TaskVizTracker,
            VisualizationUnsupportedError,
            build_task_dependencies,
            visualize_task_dependencies,
        )

        if not PREFECT_UNIT_TEST_MODE:
            warnings.warn(
                "`flow.visualize()` will execute code inside of your flow that is not"
                " decorated with `@task` or `@flow`."
            )

        try:
            with TaskVizTracker() as tracker:
                if self.isasync:
                    await self.fn(*args, **kwargs)
                else:
                    self.fn(*args, **kwargs)

                graph = build_task_dependencies(tracker)

                visualize_task_dependencies(graph, self.name)

        except GraphvizImportError:
            raise
        except GraphvizExecutableNotFoundError:
            raise
        except VisualizationUnsupportedError:
            raise
        except FlowVisualizationError:
            raise
        except Exception as e:
            msg = (
                "It's possible you are trying to visualize a flow that contains "
                "code that directly interacts with the result of a task"
                " inside of the flow. \nTry passing a `viz_return_value` "
                "to the task decorator, e.g. `@task(viz_return_value=[1, 2, 3]).`"
            )

            new_exception = type(e)(str(e) + "\n" + msg)
            # Copy traceback information from the original exception
            new_exception.__traceback__ = e.__traceback__
            raise new_exception


@overload
def flow(__fn: Callable[P, R]) -> Flow[P, R]:
    ...


@overload
def flow(
    *,
    name: Optional[str] = None,
    version: Optional[str] = None,
    flow_run_name: Optional[Union[Callable[[], str], str]] = None,
    retries: Optional[int] = None,
    retry_delay_seconds: Optional[Union[int, float]] = None,
    task_runner: Optional[BaseTaskRunner] = None,
    description: str = None,
    timeout_seconds: Union[int, float] = None,
    validate_parameters: bool = True,
    persist_result: Optional[bool] = None,
    result_storage: Optional[ResultStorage] = None,
    result_serializer: Optional[ResultSerializer] = None,
    cache_result_in_memory: bool = True,
    log_prints: Optional[bool] = None,
    on_completion: Optional[
        List[Callable[[FlowSchema, FlowRun, State], Union[Awaitable[None], None]]]
    ] = None,
    on_failure: Optional[
        List[Callable[[FlowSchema, FlowRun, State], Union[Awaitable[None], None]]]
    ] = None,
    on_cancellation: Optional[
        List[Callable[[FlowSchema, FlowRun, State], None]]
    ] = None,
    on_crashed: Optional[List[Callable[[FlowSchema, FlowRun, State], None]]] = None,
    on_running: Optional[List[Callable[[FlowSchema, FlowRun, State], None]]] = None,
) -> Callable[[Callable[P, R]], Flow[P, R]]:
    ...


def flow(
    __fn=None,
    *,
    name: Optional[str] = None,
    version: Optional[str] = None,
    flow_run_name: Optional[Union[Callable[[], str], str]] = None,
    retries: int = None,
    retry_delay_seconds: Union[int, float] = None,
    task_runner: Optional[BaseTaskRunner] = None,
    description: str = None,
    timeout_seconds: Union[int, float] = None,
    validate_parameters: bool = True,
    persist_result: Optional[bool] = None,
    result_storage: Optional[ResultStorage] = None,
    result_serializer: Optional[ResultSerializer] = None,
    cache_result_in_memory: bool = True,
    log_prints: Optional[bool] = None,
    on_completion: Optional[
        List[Callable[[FlowSchema, FlowRun, State], Union[Awaitable[None], None]]]
    ] = None,
    on_failure: Optional[
        List[Callable[[FlowSchema, FlowRun, State], Union[Awaitable[None], None]]]
    ] = None,
    on_cancellation: Optional[
        List[Callable[[FlowSchema, FlowRun, State], None]]
    ] = None,
    on_crashed: Optional[List[Callable[[FlowSchema, FlowRun, State], None]]] = None,
    on_running: Optional[List[Callable[[FlowSchema, FlowRun, State], None]]] = None,
):
    """
    Decorator to designate a function as a Prefect workflow.

    This decorator may be used for asynchronous or synchronous functions.

    Flow parameters must be serializable by Pydantic.

    Args:
        name: An optional name for the flow; if not provided, the name will be inferred
            from the given function.
        version: An optional version string for the flow; if not provided, we will
            attempt to create a version string as a hash of the file containing the
            wrapped function; if the file cannot be located, the version will be null.
        flow_run_name: An optional name to distinguish runs of this flow; this name can
            be provided as a string template with the flow's parameters as variables,
            or a function that returns a string.
        retries: An optional number of times to retry on flow run failure.
        retry_delay_seconds: An optional number of seconds to wait before retrying the
            flow after failure. This is only applicable if `retries` is nonzero.
        task_runner: An optional task runner to use for task execution within the flow; if
            not provided, a `ConcurrentTaskRunner` will be instantiated.
        description: An optional string description for the flow; if not provided, the
            description will be pulled from the docstring for the decorated function.
        timeout_seconds: An optional number of seconds indicating a maximum runtime for
            the flow. If the flow exceeds this runtime, it will be marked as failed.
            Flow execution may continue until the next task is called.
        validate_parameters: By default, parameters passed to flows are validated by
            Pydantic. This will check that input values conform to the annotated types
            on the function. Where possible, values will be coerced into the correct
            type; for example, if a parameter is defined as `x: int` and "5" is passed,
            it will be resolved to `5`. If set to `False`, no validation will be
            performed on flow parameters.
        persist_result: An optional toggle indicating whether the result of this flow
            should be persisted to result storage. Defaults to `None`, which indicates
            that Prefect should choose whether the result should be persisted depending on
            the features being used.
        result_storage: An optional block to use to persist the result of this flow.
            This value will be used as the default for any tasks in this flow.
            If not provided, the local file system will be used unless called as
            a subflow, at which point the default will be loaded from the parent flow.
        result_serializer: An optional serializer to use to serialize the result of this
            flow for persistence. This value will be used as the default for any tasks
            in this flow. If not provided, the value of `PREFECT_RESULTS_DEFAULT_SERIALIZER`
            will be used unless called as a subflow, at which point the default will be
            loaded from the parent flow.
        cache_result_in_memory: An optional toggle indicating whether the cached result of
            a running the flow should be stored in memory. Defaults to `True`.
        log_prints: If set, `print` statements in the flow will be redirected to the
            Prefect logger for the flow run. Defaults to `None`, which indicates that
            the value from the parent flow should be used. If this is a parent flow,
            the default is pulled from the `PREFECT_LOGGING_LOG_PRINTS` setting.
        on_completion: An optional list of functions to call when the flow run is
            completed. Each function should accept three arguments: the flow, the flow
            run, and the final state of the flow run.
        on_failure: An optional list of functions to call when the flow run fails. Each
            function should accept three arguments: the flow, the flow run, and the
            final state of the flow run.
        on_cancellation: An optional list of functions to call when the flow run is
            cancelled. These functions will be passed the flow, flow run, and final state.
        on_crashed: An optional list of functions to call when the flow run crashes. Each
            function should accept three arguments: the flow, the flow run, and the
            final state of the flow run.
        on_running: An optional list of functions to call when the flow run is started. Each
            function should accept three arguments: the flow, the flow run, and the current state

    Returns:
        A callable `Flow` object which, when called, will run the flow and return its
        final state.

    Examples:
        Define a simple flow

        >>> from prefect import flow
        >>> @flow
        >>> def add(x, y):
        >>>     return x + y

        Define an async flow

        >>> @flow
        >>> async def add(x, y):
        >>>     return x + y

        Define a flow with a version and description

        >>> @flow(version="first-flow", description="This flow is empty!")
        >>> def my_flow():
        >>>     pass

        Define a flow with a custom name

        >>> @flow(name="The Ultimate Flow")
        >>> def my_flow():
        >>>     pass

        Define a flow that submits its tasks to dask

        >>> from prefect_dask.task_runners import DaskTaskRunner
        >>>
        >>> @flow(task_runner=DaskTaskRunner)
        >>> def my_flow():
        >>>     pass
    """
    if __fn:
        return cast(
            Flow[P, R],
            Flow(
                fn=__fn,
                name=name,
                version=version,
                flow_run_name=flow_run_name,
                task_runner=task_runner,
                description=description,
                timeout_seconds=timeout_seconds,
                validate_parameters=validate_parameters,
                retries=retries,
                retry_delay_seconds=retry_delay_seconds,
                persist_result=persist_result,
                result_storage=result_storage,
                result_serializer=result_serializer,
                cache_result_in_memory=cache_result_in_memory,
                log_prints=log_prints,
                on_completion=on_completion,
                on_failure=on_failure,
                on_cancellation=on_cancellation,
                on_crashed=on_crashed,
                on_running=on_running,
            ),
        )
    else:
        return cast(
            Callable[[Callable[P, R]], Flow[P, R]],
            partial(
                flow,
                name=name,
                version=version,
                flow_run_name=flow_run_name,
                task_runner=task_runner,
                description=description,
                timeout_seconds=timeout_seconds,
                validate_parameters=validate_parameters,
                retries=retries,
                retry_delay_seconds=retry_delay_seconds,
                persist_result=persist_result,
                result_storage=result_storage,
                result_serializer=result_serializer,
                cache_result_in_memory=cache_result_in_memory,
                log_prints=log_prints,
                on_completion=on_completion,
                on_failure=on_failure,
                on_cancellation=on_cancellation,
                on_crashed=on_crashed,
                on_running=on_running,
            ),
        )


def _raise_on_name_with_banned_characters(name: str) -> str:
    """
    Raise an InvalidNameError if the given name contains any invalid
    characters.
    """
    if name is None:
        return name

    if not re.match(WITHOUT_BANNED_CHARACTERS, name):
        raise InvalidNameError(
            f"Name {name!r} contains an invalid character. "
            f"Must not contain any of: {BANNED_CHARACTERS}."
        )

    return name


# Add from_source so it is available on the flow function we all know and love
flow.from_source = Flow.from_source


def load_flow_from_entrypoint(entrypoint: str) -> Flow:
    """
    Extract a flow object from a script at an entrypoint by running all of the code in the file.

    Args:
        entrypoint: a string in the format `<path_to_script>:<flow_func_name>` or a module path
            to a flow function

    Returns:
        The flow object from the script

    Raises:
        FlowScriptError: If an exception is encountered while running the script
        MissingFlowError: If the flow function specified in the entrypoint does not exist
    """
    if ":" in entrypoint:
        # split by the last colon once to handle Windows paths with drive letters i.e C:\path\to\file.py:do_stuff
        path, func_name = entrypoint.rsplit(":", maxsplit=1)
    else:
        path, func_name = entrypoint.rsplit(".", maxsplit=1)
    try:
        flow = import_object(entrypoint)
    except AttributeError as exc:
        raise MissingFlowError(
            f"Flow function with name {func_name!r} not found in {path!r}. "
        ) from exc

    if not isinstance(flow, Flow):
        raise MissingFlowError(
            f"Function with name {func_name!r} is not a flow. Make sure that it is "
            "decorated with '@flow'."
        )

<<<<<<< HEAD
=======
    The script will be written to a temporary local file path so errors can refer
    to line numbers and contextual tracebacks can be provided.
    """
    with NamedTemporaryFile(
        mode="wt" if isinstance(script_contents, str) else "wb",
        prefix=f"flow-script-{flow_name}",
        suffix=".py",
        delete=False,
    ) as tmpfile:
        tmpfile.write(script_contents)
        tmpfile.flush()
    try:
        flow = load_flow_from_script(tmpfile.name, flow_name=flow_name)
    finally:
        # windows compat
        tmpfile.close()
        os.remove(tmpfile.name)
    return flow


@sync_compatible
async def serve(
    *args: "RunnerDeployment",
    pause_on_shutdown: bool = True,
    print_starting_message: bool = True,
    limit: Optional[int] = None,
    **kwargs,
):
    """
    Serve the provided list of deployments.

    Args:
        *args: A list of deployments to serve.
        pause_on_shutdown: A boolean for whether or not to automatically pause
            deployment schedules on shutdown.
        print_starting_message: Whether or not to print message to the console
            on startup.
        limit: The maximum number of runs that can be executed concurrently.
        **kwargs: Additional keyword arguments to pass to the runner.

    Examples:
        Prepare two deployments and serve them:

        ```python
        import datetime

        from prefect import flow, serve

        @flow
        def my_flow(name):
            print(f"hello {name}")

        @flow
        def my_other_flow(name):
            print(f"goodbye {name}")

        if __name__ == "__main__":
            # Run once a day
            hello_deploy = my_flow.to_deployment(
                "hello", tags=["dev"], interval=datetime.timedelta(days=1)
            )

            # Run every Sunday at 4:00 AM
            bye_deploy = my_other_flow.to_deployment(
                "goodbye", tags=["dev"], cron="0 4 * * sun"
            )

            serve(hello_deploy, bye_deploy)
        ```
    """
    from rich.console import Console, Group
    from rich.table import Table

    from prefect.runner import Runner

    runner = Runner(pause_on_shutdown=pause_on_shutdown, limit=limit, **kwargs)
    for deployment in args:
        await runner.add_deployment(deployment)

    if print_starting_message:
        help_message_top = (
            "[green]Your deployments are being served and polling for"
            " scheduled runs!\n[/]"
        )

        table = Table(title="Deployments", show_header=False)

        table.add_column(style="blue", no_wrap=True)

        for deployment in args:
            table.add_row(f"{deployment.flow_name}/{deployment.name}")

        help_message_bottom = (
            "\nTo trigger any of these deployments, use the"
            " following command:\n[blue]\n\t$ prefect deployment run"
            " [DEPLOYMENT_NAME]\n[/]"
        )
        if PREFECT_UI_URL:
            help_message_bottom += (
                "\nYou can also trigger your deployments via the Prefect UI:"
                f" [blue]{PREFECT_UI_URL.value()}/deployments[/]\n"
            )

        console = Console()
        console.print(
            Group(help_message_top, table, help_message_bottom), soft_wrap=True
        )

    await runner.start()


@inject_client
async def load_flow_from_flow_run(
    flow_run: "FlowRun",
    client: "PrefectClient",
    ignore_storage: bool = False,
    storage_base_path: Optional[str] = None,
) -> "Flow":
    """
    Load a flow from the location/script provided in a deployment's storage document.

    If `ignore_storage=True` is provided, no pull from remote storage occurs.  This flag
    is largely for testing, and assumes the flow is already available locally.
    """
    deployment = await client.read_deployment(flow_run.deployment_id)

    if deployment.entrypoint is None:
        raise ValueError(
            f"Deployment {deployment.id} does not have an entrypoint and can not be run."
        )

    run_logger = flow_run_logger(flow_run)

    runner_storage_base_path = storage_base_path or os.environ.get(
        "PREFECT__STORAGE_BASE_PATH"
    )

    # If there's no colon, assume it's a module path
    if ":" not in deployment.entrypoint:
        run_logger.debug(
            f"Importing flow code from module path {deployment.entrypoint}"
        )
        flow = await run_sync_in_worker_thread(
            load_flow_from_entrypoint, deployment.entrypoint
        )
        return flow

    if not ignore_storage and not deployment.pull_steps:
        sys.path.insert(0, ".")
        if deployment.storage_document_id:
            storage_document = await client.read_block_document(
                deployment.storage_document_id
            )
            storage_block = Block._from_block_document(storage_document)
        else:
            basepath = deployment.path or Path(deployment.manifest_path).parent
            if runner_storage_base_path:
                basepath = str(basepath).replace(
                    "$STORAGE_BASE_PATH", runner_storage_base_path
                )
            storage_block = LocalFileSystem(basepath=basepath)

        from_path = (
            str(deployment.path).replace("$STORAGE_BASE_PATH", runner_storage_base_path)
            if runner_storage_base_path and deployment.path
            else deployment.path
        )
        run_logger.info(f"Downloading flow code from storage at {from_path!r}")
        await storage_block.get_directory(from_path=from_path, local_path=".")

    if deployment.pull_steps:
        run_logger.debug(f"Running {len(deployment.pull_steps)} deployment pull steps")
        output = await run_steps(deployment.pull_steps)
        if output.get("directory"):
            run_logger.debug(f"Changing working directory to {output['directory']!r}")
            os.chdir(output["directory"])

    import_path = relative_path_to_current_platform(deployment.entrypoint)
    # for backwards compat
    if deployment.manifest_path:
        with open(deployment.manifest_path, "r") as f:
            import_path = json.load(f)["import_path"]
            import_path = (
                Path(deployment.manifest_path).parent / import_path
            ).absolute()
    run_logger.debug(f"Importing flow code from '{import_path}'")

    flow = await run_sync_in_worker_thread(load_flow_from_entrypoint, str(import_path))

>>>>>>> c93be5c7
    return flow<|MERGE_RESOLUTION|>--- conflicted
+++ resolved
@@ -7,13 +7,10 @@
 
 import datetime
 import inspect
-<<<<<<< HEAD
-=======
 import json
 import os
 import re
 import sys
->>>>>>> c93be5c7
 import tempfile
 import warnings
 from functools import partial, update_wrapper
@@ -52,11 +49,7 @@
 from prefect.client.schemas.objects import Flow as FlowSchema
 from prefect.client.schemas.objects import FlowRun, MinimalDeploymentSchedule
 from prefect.client.schemas.schedules import SCHEDULE_TYPES
-<<<<<<< HEAD
-=======
 from prefect.client.utilities import inject_client
-from prefect.context import PrefectObjectRegistry, registry_from_script
->>>>>>> c93be5c7
 from prefect.deployments.runner import DeploymentImage, EntrypointType, deploy
 from prefect.deployments.steps.core import run_steps
 from prefect.events import DeploymentTriggerTypes, TriggerTypes
@@ -100,11 +93,7 @@
     parameters_to_args_kwargs,
     raise_for_reserved_arguments,
 )
-<<<<<<< HEAD
-=======
-from prefect.utilities.collections import listrepr
 from prefect.utilities.filesystem import relative_path_to_current_platform
->>>>>>> c93be5c7
 from prefect.utilities.hashing import file_hash
 from prefect.utilities.importtools import import_object
 
@@ -1128,16 +1117,14 @@
     @overload
     def __call__(
         self: "Flow[P, Coroutine[Any, Any, T]]", *args: P.args, **kwargs: P.kwargs
-    ) -> Awaitable[T]:
-        ...
+    ) -> Awaitable[T]: ...
 
     @overload
     def __call__(
         self: "Flow[P, T]",
         *args: P.args,
         **kwargs: P.kwargs,
-    ) -> T:
-        ...
+    ) -> T: ...
 
     @overload
     def __call__(
@@ -1145,8 +1132,7 @@
         *args: P.args,
         return_state: Literal[True],
         **kwargs: P.kwargs,
-    ) -> State[T]:
-        ...
+    ) -> State[T]: ...
 
     def __call__(
         self,
@@ -1298,8 +1284,7 @@
 
 
 @overload
-def flow(__fn: Callable[P, R]) -> Flow[P, R]:
-    ...
+def flow(__fn: Callable[P, R]) -> Flow[P, R]: ...
 
 
 @overload
@@ -1330,8 +1315,7 @@
     ] = None,
     on_crashed: Optional[List[Callable[[FlowSchema, FlowRun, State], None]]] = None,
     on_running: Optional[List[Callable[[FlowSchema, FlowRun, State], None]]] = None,
-) -> Callable[[Callable[P, R]], Flow[P, R]]:
-    ...
+) -> Callable[[Callable[P, R]], Flow[P, R]]: ...
 
 
 def flow(
@@ -1574,25 +1558,6 @@
             "decorated with '@flow'."
         )
 
-<<<<<<< HEAD
-=======
-    The script will be written to a temporary local file path so errors can refer
-    to line numbers and contextual tracebacks can be provided.
-    """
-    with NamedTemporaryFile(
-        mode="wt" if isinstance(script_contents, str) else "wb",
-        prefix=f"flow-script-{flow_name}",
-        suffix=".py",
-        delete=False,
-    ) as tmpfile:
-        tmpfile.write(script_contents)
-        tmpfile.flush()
-    try:
-        flow = load_flow_from_script(tmpfile.name, flow_name=flow_name)
-    finally:
-        # windows compat
-        tmpfile.close()
-        os.remove(tmpfile.name)
     return flow
 
 
@@ -1765,5 +1730,4 @@
 
     flow = await run_sync_in_worker_thread(load_flow_from_entrypoint, str(import_path))
 
->>>>>>> c93be5c7
     return flow