"""
Facilities for serializing/deserializing Python objects to JSON.
"""
import base64
import binascii
import datetime
import inspect
import json
import sys
import types
import uuid
import warnings
from functools import singledispatch, partial
from typing import Any, Callable, Dict, Generic, Optional, Type, TypeVar, Union

import dateutil.parser
from cryptography.fernet import Fernet

import prefect

JSON_CODECS_KEYS = dict()  # type: Dict[str, 'JSONCodec']
CODEC_PREFIX = "//"

O = TypeVar("O")
J = TypeVar("J", str, dict, list, tuple, int, float)

__all__ = [
    "to_qualified_name",
    "register_json_codec",
    "JSONCodec",
    "Serializable",
    "dumps",
    "loads",
]


def from_qualified_name(obj_str: str) -> object:
    """
    Retrives an object from a fully qualified string path. The object must be
    imported in advance.
    """

    path_components = obj_str.split(".")
    for i in range(len(path_components), 0, -1):
        module_path = ".".join(path_components[:i])
        # import ipdb; ipdb.set_trace()
        if module_path in sys.modules:
            obj = sys.modules[module_path]
            for p in path_components[i:]:
                obj = getattr(obj, p)
            return obj
    raise ValueError(
        "Couldn't load \"{}\"; maybe it hasn't been imported yet?".format(obj_str)
    )


def to_qualified_name(obj: Any) -> str:
    return obj.__module__ + "." + obj.__qualname__


def register_json_codec(register_type: Type = None) -> Callable:
    """
    Decorator that registers a JSON Codec to a corresponding codec_key.

    If a register_type is provided, the codec will automatically be applied
    to that type.

    Whenever the codec is used to serialize an object, the result will be a
    key-value pair where the key is the codec_key and the value is the
    serialized object. During deserialization, the codec_key will be used to
    identify the appropriate codec.
    """

    def _register(register_type, codec_class: "JSONCodec") -> "JSONCodec":

        if CODEC_PREFIX + codec_class.codec_key in JSON_CODECS_KEYS:
            warnings.warn(
                'A JSONCodec was already registered for the codec_key "{}", '
                "and has been overwritten.".format(codec_class.codec_key)
            )
        JSON_CODECS_KEYS[CODEC_PREFIX + codec_class.codec_key] = codec_class

        # register the dispatch type
        if register_type:
            if isinstance(register_type, type):
                register_type = [register_type]
            for r_type in register_type:
                get_json_codec.register(r_type)(lambda obj: codec_class)

        return codec_class

    return partial(_register, register_type)


@singledispatch
def get_json_codec(obj: object) -> Optional["JSONCodec"]:  # pylint: disable=W0613
    return None


class JSONCodec(Generic[O, J]):
    """
    JSON Codecs define how to serialize objects and deserialize objects to JSON.

    Each codec has a unique key. When an object is wrapped in a codec, it
    is serialized as {codec.codec_key: codec(obj).serialize()}.

    When JSON objects are decoded, the key is matched and codec.deserialize() is
    called on the resulting value.
    """

    codec_key = ""  # type: str

    def __init__(self, value: O) -> None:
        if not self.codec_key:
            raise ValueError("This JSONCodec class has no codec key set.")
        self.value = value

    def serialize(self) -> J:
        """
        Serializes an object to a JSON-compatible type (str, dict, list, tuple).
        """
        raise NotImplementedError()

    @staticmethod
    def deserialize(obj: J) -> O:
        """
        Deserialize an object.
        """
        raise NotImplementedError()

    def __json__(self) -> Dict[str, J]:
        """
        Called by the JSON encoder in order to transform this object into
        a serializable dictionary. By default it returns
        {self.codec_key: self.serialize()}
        """
        return {CODEC_PREFIX + self.codec_key: self.serialize()}

    def __eq__(self, other: Any) -> bool:
        return type(self) == type(other) and self.value == other.value


@register_json_codec(set)
class SetCodec(JSONCodec[set, list]):
    """
    Serialize/deserialize sets
    """

    codec_key = "set"

    def serialize(self) -> list:
        return list(self.value)

    @staticmethod
    def deserialize(obj: list) -> set:
        return set(obj)


@register_json_codec(bytes)
class BytesCodec(JSONCodec[bytes, str]):
    """
    Serialize/deserialize bytes
    """

    codec_key = "b"

    def serialize(self) -> str:
        return binascii.b2a_base64(self.value).decode()

    @staticmethod
    def deserialize(obj: str) -> bytes:
        return binascii.a2b_base64(obj)


@register_json_codec(uuid.UUID)
class UUIDCodec(JSONCodec[uuid.UUID, str]):
    """
    Serialize/deserialize UUIDs
    """

    codec_key = "uuid"

    def serialize(self) -> str:
        return str(self.value)

    @staticmethod
    def deserialize(obj: str) -> uuid.UUID:
        return uuid.UUID(obj)


@register_json_codec(datetime.datetime)
class DateTimeCodec(JSONCodec[datetime.datetime, str]):
    """
    Serialize/deserialize DateTimes
    """

    codec_key = "datetime"

    def serialize(self) -> str:
        return self.value.isoformat()

    @staticmethod
    def deserialize(obj: str) -> datetime.datetime:
        return dateutil.parser.parse(obj)


@register_json_codec(datetime.date)
class DateCodec(JSONCodec[datetime.date, str]):
    """
    Serialize/deserialize Dates
    """

    codec_key = "date"

    def serialize(self) -> str:
        return self.value.isoformat()

    @staticmethod
    def deserialize(obj: str) -> datetime.date:
        return dateutil.parser.parse(obj).date()


@register_json_codec(datetime.timedelta)
class TimeDeltaCodec(JSONCodec[datetime.timedelta, float]):
    """
    Serialize/deserialize TimeDeltas
    """

    codec_key = "timedelta"

    def serialize(self) -> float:
        return self.value.total_seconds()

    @staticmethod
    def deserialize(obj: float) -> datetime.timedelta:
        return datetime.timedelta(seconds=obj)


<<<<<<< HEAD
@register_json_codec(type)
class TypeCodec(JSONCodec[Type, str]):
=======
@register_json_codec((type, types.FunctionType, types.BuiltinFunctionType))
class LoadObjectCodec(
    JSONCodec[Union[type, types.FunctionType, types.BuiltinFunctionType], str]
):
>>>>>>> e466356d
    """
    Serialize/deserialize objects by referencing their fully qualified name. This doesn't
    actually "serialize" them; it just serializes a reference to the already-existing object.

    Objects must already be imported at the same module path or deserialization will fail.
    """

<<<<<<< HEAD
    codec_key = "type"
=======
    codec_key = "load_obj"
>>>>>>> e466356d

    def serialize(self) -> str:
        return to_qualified_name(self.value)

    @staticmethod
    def deserialize(obj: str) -> Type:
        return from_qualified_name(obj)


<<<<<<< HEAD
@register_json_codec(types.FunctionType)
class FunctionCodec(TypeCodec, JSONCodec[types.FunctionType, str]):
    codec_key = "fn"


=======
>>>>>>> e466356d
@register_json_codec()
class ObjectInitArgsCodec(JSONCodec[object, dict]):
    """
    Serializes an object by storing its class and a dict of initialization args.

    The initialization args can be collected from these places in sequence:
        1. an "_init_args" attribute storing a dict of args.
        3. an underscore-prefixed attribute with same name as the arg
        4. an attribute with the same name as the arg

    For example:

        class Foo:
            def __init__(a, b, c, **kwargs):
                self.a = a
                self._b = b
                self._kwargs = kwargs
                self._init_args = dict(c=c)
    """

    codec_key = "obj_init"

    def serialize(self) -> dict:

        init_args = {}

        signature = inspect.signature(self.value.__init__)  # type: ignore
        for arg, param in signature.parameters.items():

            # see if the init arg was stored in the _init_args dict
            if arg in getattr(self.value, "_init_args", {}):
                init_arg = self.value._init_args[arg]

            # check for an underscore-prefixed attribute with the same name
            elif hasattr(self.value, "_" + arg):
                init_arg = getattr(self.value, "_" + arg)

            # check for an attribute with the same name
            elif hasattr(self.value, arg):
                init_arg = getattr(self.value, arg)

            # default for var_positional
            elif param.kind == param.VAR_POSITIONAL:
                init_arg = ()

            # default for var_keyword
            elif param.kind == param.VAR_KEYWORD:
                init_arg = {}

            # fail
            else:
                raise ValueError(
                    'Could not find a value for the required init arg "{a}" of '
                    "object {o}. The value should be stored in an attribute "
                    "with the same name as the argument, optionally prefixed "
                    "with an underscore, or an _init_args dict "
                    "attribute.".format(a=arg, o=self.value)
                )

            if param.kind == param.VAR_KEYWORD:
                init_args["**kwargs"] = init_arg
            elif param.kind == param.VAR_POSITIONAL:
                init_args["*args"] = init_arg
            else:
                init_args[arg] = init_arg

        return dict(type=type(self.value), args=init_args)

    @staticmethod
    def deserialize(obj: dict) -> object:
        cls = obj["type"]
        kwargs = obj["args"].pop("**kwargs", {})
        args = obj["args"].pop("*args", ())
        kwargs.update(obj["args"])
        return cls(*args, **kwargs)


@register_json_codec()
class ObjectAttributesCodec(JSONCodec[object, dict]):
    """
    Serializes an object by storing its class name and a dict of attributes,
    similar to how the builtin copy module works. If the attributes_list is
    None (default), then the object's __dict__ is serialized. Otherwise, each
    provided attribute is stored and restored.

    The object's class *must* be imported before the object is deserialized.
    """

    codec_key = "obj_attrs"

    def __init__(self, value: Any, attributes_list: list = None) -> None:
        super().__init__(value)
        if attributes_list is None:
            attributes_list = list(value.__dict__.keys())
        self.attrs = attributes_list

    def serialize(self) -> dict:
        return dict(
            type=type(self.value), attrs={a: getattr(self.value, a) for a in self.attrs}
        )

    @staticmethod
    def deserialize(obj: dict) -> object:
        instance = object.__new__(obj["type"])
        instance.__dict__.update(obj["attrs"])
        return instance


class Serializable:
    """
    A class that automatically uses a specified JSONCodec to serialize itself.
    """

    _json_codec = ObjectAttributesCodec  # type: Type[JSONCodec]

    def __json__(self) -> JSONCodec:
        return self._json_codec(value=self)


class PrefectJSONEncoder(json.JSONEncoder):
    def default(self, obj: Any):
        """
        Recursive method called when encoding JSON objects

            - Any class with a __json__() method is stored as the result of
                calling that method.
            - If no __json__ method is found, a JSON codec is applied via
                single dispatch.
            - Otherwise the original json encoding is used.
        """
        # call __json__ method if it exists
        if hasattr(obj, "__json__") and not isinstance(obj, type):
            return obj.__json__()

        # otherwise try to apply a json codec by dispatching on type
        # issue with singledispatch and pylint: https://github.com/PyCQA/pylint/issues/2155
        obj_codec = get_json_codec(obj)  # pylint: disable=E1128
        if obj_codec:
            return obj_codec(obj).__json__()  # pylint: disable=E1102

        else:
            return json.JSONEncoder.default(self, obj)


class PrefectJSONDecoder(json.JSONDecoder):
    def __init__(self, *args, **kwargs):
        super().__init__(*args, object_hook=self.object_hook, **kwargs)

    def object_hook(self, dct):
        # iterate over the dictionary looking for a key that matches a codec.
        # it would be extremely unusual to have more than one such key.
        for key, value in dct.items():
            codec = JSON_CODECS_KEYS.get(key, None)
            if codec:
                full_codec_key = CODEC_PREFIX + codec.codec_key
                return codec.deserialize(dct[full_codec_key])

        return dct


dumps = partial(json.dumps, cls=PrefectJSONEncoder)
loads = partial(json.loads, cls=PrefectJSONDecoder)<|MERGE_RESOLUTION|>--- conflicted
+++ resolved
@@ -236,15 +236,10 @@
         return datetime.timedelta(seconds=obj)
 
 
-<<<<<<< HEAD
-@register_json_codec(type)
-class TypeCodec(JSONCodec[Type, str]):
-=======
 @register_json_codec((type, types.FunctionType, types.BuiltinFunctionType))
 class LoadObjectCodec(
     JSONCodec[Union[type, types.FunctionType, types.BuiltinFunctionType], str]
 ):
->>>>>>> e466356d
     """
     Serialize/deserialize objects by referencing their fully qualified name. This doesn't
     actually "serialize" them; it just serializes a reference to the already-existing object.
@@ -252,11 +247,7 @@
     Objects must already be imported at the same module path or deserialization will fail.
     """
 
-<<<<<<< HEAD
-    codec_key = "type"
-=======
     codec_key = "load_obj"
->>>>>>> e466356d
 
     def serialize(self) -> str:
         return to_qualified_name(self.value)
@@ -266,14 +257,6 @@
         return from_qualified_name(obj)
 
 
-<<<<<<< HEAD
-@register_json_codec(types.FunctionType)
-class FunctionCodec(TypeCodec, JSONCodec[types.FunctionType, str]):
-    codec_key = "fn"
-
-
-=======
->>>>>>> e466356d
 @register_json_codec()
 class ObjectInitArgsCodec(JSONCodec[object, dict]):
     """
