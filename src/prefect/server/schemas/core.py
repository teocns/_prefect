"""
Full schemas of Prefect REST API objects.
"""

import datetime
from typing import TYPE_CHECKING, Any, Dict, List, Optional, Union
from uuid import UUID

import pendulum
<<<<<<< HEAD
from pydantic import (
    BaseModel,
    ConfigDict,
    Field,
    field_validator,
    model_validator,
)
from pydantic_extra_types.pendulum_dt import DateTime
from typing_extensions import Literal, Self
=======
from pydantic.v1 import (
    BaseModel,
    Field,
    HttpUrl,
    StrictBool,
    StrictFloat,
    StrictInt,
    StrictStr,
    root_validator,
    validator,
)
from typing_extensions import Literal, Self, TypeAlias
>>>>>>> 340a154d

import prefect.server.database
from prefect._internal.schemas.validators import (
    get_or_create_run_name,
    list_length_50_or_less,
    raise_on_name_alphanumeric_dashes_only,
    set_run_policy_deprecated_fields,
    validate_cache_key_length,
    validate_default_queue_id_not_none,
    validate_max_metadata_length,
    validate_message_template_variables,
    validate_name_present_on_nonanonymous_blocks,
    validate_not_negative,
    validate_parent_and_ref_diff,
    validate_schedule_max_scheduled_runs,
)
from prefect.server.schemas import schedules, states
from prefect.server.schemas.statuses import WorkPoolStatus
from prefect.server.utilities.schemas.bases import (
    ORMBaseModel,
    PrefectBaseModel,
)
from prefect.settings import PREFECT_DEPLOYMENT_SCHEDULE_MAX_SCHEDULED_RUNS
from prefect.types import (
    Name,
    NameOrEmpty,
    NonEmptyishName,
    NonNegativeInteger,
    PositiveInteger,
)
from prefect.utilities.collections import dict_to_flatdict, flatdict_to_dict, listrepr
from prefect.utilities.names import generate_slug, obfuscate, obfuscate_string

if TYPE_CHECKING:
    from prefect.server.database.orm_models import ORMWorkPool

FLOW_RUN_NOTIFICATION_TEMPLATE_KWARGS = [
    "flow_run_notification_policy_id",
    "flow_id",
    "flow_name",
    "flow_run_url",
    "flow_run_id",
    "flow_run_name",
    "flow_run_parameters",
    "flow_run_state_type",
    "flow_run_state_name",
    "flow_run_state_timestamp",
    "flow_run_state_message",
]

DEFAULT_BLOCK_SCHEMA_VERSION = "non-versioned"

MAX_VARIABLE_NAME_LENGTH = 255
MAX_VARIABLE_VALUE_LENGTH = 5000


class Flow(ORMBaseModel):
    """An ORM representation of flow data."""

    name: Name = Field(
        default=..., description="The name of the flow", examples=["my-flow"]
    )
    tags: List[str] = Field(
        default_factory=list,
        description="A list of flow tags",
        examples=[["tag-1", "tag-2"]],
    )


class FlowRunPolicy(PrefectBaseModel):
    """Defines of how a flow run should retry."""

    # TODO: Determine how to separate between infrastructure and within-process level
    #       retries
    max_retries: int = Field(
        default=0,
        description=(
            "The maximum number of retries. Field is not used. Please use `retries`"
            " instead."
        ),
        deprecated=True,
    )
    retry_delay_seconds: float = Field(
        default=0,
        description=(
            "The delay between retries. Field is not used. Please use `retry_delay`"
            " instead."
        ),
        deprecated=True,
    )
    retries: Optional[int] = Field(default=None, description="The number of retries.")
    retry_delay: Optional[int] = Field(
        default=None, description="The delay time between retries, in seconds."
    )
    pause_keys: Optional[set] = Field(
        default_factory=set, description="Tracks pauses this run has observed."
    )
    resuming: Optional[bool] = Field(
        default=False, description="Indicates if this run is resuming from a pause."
    )

    @model_validator(mode="before")
    def populate_deprecated_fields(cls, values):
        return set_run_policy_deprecated_fields(values)


class CreatedBy(BaseModel):
    id: Optional[UUID] = Field(
        default=None, description="The id of the creator of the object."
    )
    type: Optional[str] = Field(
        default=None, description="The type of the creator of the object."
    )
    display_value: Optional[str] = Field(
        default=None, description="The display value for the creator."
    )


class UpdatedBy(BaseModel):
    id: Optional[UUID] = Field(
        default=None, description="The id of the updater of the object."
    )
    type: Optional[str] = Field(
        default=None, description="The type of the updater of the object."
    )
    display_value: Optional[str] = Field(
        default=None, description="The display value for the updater."
    )


class FlowRun(ORMBaseModel):
    """An ORM representation of flow run data."""

    name: str = Field(
        default_factory=lambda: generate_slug(2),
        description=(
            "The name of the flow run. Defaults to a random slug if not specified."
        ),
        examples=["my-flow-run"],
    )
    flow_id: UUID = Field(default=..., description="The id of the flow being run.")
    state_id: Optional[UUID] = Field(
        default=None, description="The id of the flow run's current state."
    )
    deployment_id: Optional[UUID] = Field(
        default=None,
        description=(
            "The id of the deployment associated with this flow run, if available."
        ),
    )
    deployment_version: Optional[str] = Field(
        default=None,
        description="The version of the deployment associated with this flow run.",
        examples=["1.0"],
    )
    work_queue_name: Optional[str] = Field(
        default=None, description="The work queue that handled this flow run."
    )
    flow_version: Optional[str] = Field(
        default=None,
        description="The version of the flow executed in this flow run.",
        examples=["1.0"],
    )
    parameters: Dict[str, Any] = Field(
        default_factory=dict, description="Parameters for the flow run."
    )
    idempotency_key: Optional[str] = Field(
        default=None,
        description=(
            "An optional idempotency key for the flow run. Used to ensure the same flow"
            " run is not created multiple times."
        ),
    )
    context: Dict[str, Any] = Field(
        default_factory=dict,
        description="Additional context for the flow run.",
        examples=[{"my_var": "my_value"}],
    )
    empirical_policy: FlowRunPolicy = Field(
        default_factory=FlowRunPolicy,
    )
    tags: List[str] = Field(
        default_factory=list,
        description="A list of tags on the flow run",
        examples=[["tag-1", "tag-2"]],
    )
    parent_task_run_id: Optional[UUID] = Field(
        default=None,
        description=(
            "If the flow run is a subflow, the id of the 'dummy' task in the parent"
            " flow used to track subflow state."
        ),
    )

    state_type: Optional[states.StateType] = Field(
        default=None, description="The type of the current flow run state."
    )
    state_name: Optional[str] = Field(
        default=None, description="The name of the current flow run state."
    )
    run_count: int = Field(
        default=0, description="The number of times the flow run was executed."
    )
    expected_start_time: Optional[DateTime] = Field(
        default=None,
        description="The flow run's expected start time.",
    )
    next_scheduled_start_time: Optional[DateTime] = Field(
        default=None,
        description="The next time the flow run is scheduled to start.",
    )
    start_time: Optional[DateTime] = Field(
        default=None, description="The actual start time."
    )
    end_time: Optional[DateTime] = Field(
        default=None, description="The actual end time."
    )
    total_run_time: datetime.timedelta = Field(
        default=datetime.timedelta(0),
        description=(
            "Total run time. If the flow run was executed multiple times, the time of"
            " each run will be summed."
        ),
    )
    estimated_run_time: datetime.timedelta = Field(
        default=datetime.timedelta(0),
        description="A real-time estimate of the total run time.",
    )
    estimated_start_time_delta: datetime.timedelta = Field(
        default=datetime.timedelta(0),
        description="The difference between actual and expected start time.",
    )
    auto_scheduled: bool = Field(
        default=False,
        description="Whether or not the flow run was automatically scheduled.",
    )
    infrastructure_document_id: Optional[UUID] = Field(
        default=None,
        description="The block document defining infrastructure to use this flow run.",
    )
    infrastructure_pid: Optional[str] = Field(
        default=None,
        description="The id of the flow run as returned by an infrastructure block.",
    )
    created_by: Optional[CreatedBy] = Field(
        default=None,
        description="Optional information about the creator of this flow run.",
    )
    work_queue_id: Optional[UUID] = Field(
        default=None, description="The id of the run's work pool queue."
    )

    # relationships
    # flow: Flow = None
    # task_runs: List["TaskRun"] = Field(default_factory=list)
    state: Optional[states.State] = Field(
        default=None, description="The current state of the flow run."
    )
    # parent_task_run: "TaskRun" = None

    job_variables: Optional[Dict[str, Any]] = Field(
        default=None,
        description="Variables used as overrides in the base job template",
    )

    @field_validator("name", mode="before")
    @classmethod
    def set_name(cls, name):
        return get_or_create_run_name(name)

    def __eq__(self, other: Any) -> bool:
        """
        Check for "equality" to another flow run schema

        Estimates times are rolling and will always change with repeated queries for
        a flow run so we ignore them during equality checks.
        """
        if isinstance(other, FlowRun):
            exclude_fields = {"estimated_run_time", "estimated_start_time_delta"}
            return self.model_dump(exclude=exclude_fields) == other.model_dump(
                exclude=exclude_fields
            )
        return super().__eq__(other)


class TaskRunPolicy(PrefectBaseModel):
    """Defines of how a task run should retry."""

    max_retries: int = Field(
        default=0,
        description=(
            "The maximum number of retries. Field is not used. Please use `retries`"
            " instead."
        ),
        deprecated=True,
    )
    retry_delay_seconds: float = Field(
        default=0,
        description=(
            "The delay between retries. Field is not used. Please use `retry_delay`"
            " instead."
        ),
        deprecated=True,
    )
    retries: Optional[int] = Field(default=None, description="The number of retries.")
    retry_delay: Union[None, int, List[int]] = Field(
        default=None,
        description="A delay time or list of delay times between retries, in seconds.",
    )
    retry_jitter_factor: Optional[float] = Field(
        default=None, description="Determines the amount a retry should jitter"
    )

    @model_validator(mode="before")
    def populate_deprecated_fields(cls, values):
        return set_run_policy_deprecated_fields(values)

    @field_validator("retry_delay")
    @classmethod
    def validate_configured_retry_delays(cls, v):
        return list_length_50_or_less(v)

    @field_validator("retry_jitter_factor")
    @classmethod
    def validate_jitter_factor(cls, v):
        return validate_not_negative(v)


class TaskRunInput(PrefectBaseModel):
    """
    Base class for classes that represent inputs to task runs, which
    could include, constants, parameters, or other task runs.
    """

    model_config = ConfigDict(frozen=True)

    input_type: str


class TaskRunResult(TaskRunInput):
    """Represents a task run result input to another task run."""

    input_type: Literal["task_run"] = "task_run"
    id: UUID


class Parameter(TaskRunInput):
    """Represents a parameter input to a task run."""

    input_type: Literal["parameter"] = "parameter"
    name: str


class Constant(TaskRunInput):
    """Represents constant input value to a task run."""

    input_type: Literal["constant"] = "constant"
    type: str


class TaskRun(ORMBaseModel):
    """An ORM representation of task run data."""

    name: str = Field(
        default_factory=lambda: generate_slug(2), examples=["my-task-run"]
    )
    flow_run_id: Optional[UUID] = Field(
        default=None, description="The flow run id of the task run."
    )
    task_key: str = Field(
        default=..., description="A unique identifier for the task being run."
    )
    dynamic_key: str = Field(
        default=...,
        description=(
            "A dynamic key used to differentiate between multiple runs of the same task"
            " within the same flow run."
        ),
    )
    cache_key: Optional[str] = Field(
        default=None,
        description=(
            "An optional cache key. If a COMPLETED state associated with this cache key"
            " is found, the cached COMPLETED state will be used instead of executing"
            " the task run."
        ),
    )
    cache_expiration: Optional[DateTime] = Field(
        default=None, description="Specifies when the cached state should expire."
    )
    task_version: Optional[str] = Field(
        default=None, description="The version of the task being run."
    )
    empirical_policy: TaskRunPolicy = Field(
        default_factory=TaskRunPolicy,
    )
    tags: List[str] = Field(
        default_factory=list,
        description="A list of tags for the task run.",
        examples=[["tag-1", "tag-2"]],
    )
    state_id: Optional[UUID] = Field(
        default=None, description="The id of the current task run state."
    )
    task_inputs: Dict[str, List[Union[TaskRunResult, Parameter, Constant]]] = Field(
        default_factory=dict,
        description=(
            "Tracks the source of inputs to a task run. Used for internal bookkeeping."
        ),
    )
    state_type: Optional[states.StateType] = Field(
        default=None, description="The type of the current task run state."
    )
    state_name: Optional[str] = Field(
        default=None, description="The name of the current task run state."
    )
    run_count: int = Field(
        default=0, description="The number of times the task run has been executed."
    )
    flow_run_run_count: int = Field(
        default=0,
        description=(
            "If the parent flow has retried, this indicates the flow retry this run is"
            " associated with."
        ),
    )
    expected_start_time: Optional[DateTime] = Field(
        default=None,
        description="The task run's expected start time.",
    )

    # the next scheduled start time will be populated
    # whenever the run is in a scheduled state
    next_scheduled_start_time: Optional[DateTime] = Field(
        default=None,
        description="The next time the task run is scheduled to start.",
    )
    start_time: Optional[DateTime] = Field(
        default=None, description="The actual start time."
    )
    end_time: Optional[DateTime] = Field(
        default=None, description="The actual end time."
    )
    total_run_time: datetime.timedelta = Field(
        default=datetime.timedelta(0),
        description=(
            "Total run time. If the task run was executed multiple times, the time of"
            " each run will be summed."
        ),
    )
    estimated_run_time: datetime.timedelta = Field(
        default=datetime.timedelta(0),
        description="A real-time estimate of total run time.",
    )
    estimated_start_time_delta: datetime.timedelta = Field(
        default=datetime.timedelta(0),
        description="The difference between actual and expected start time.",
    )

    # relationships
    # flow_run: FlowRun = None
    # subflow_runs: List[FlowRun] = Field(default_factory=list)
    state: Optional[states.State] = Field(
        default=None, description="The current task run state."
    )

    @field_validator("name", mode="before")
    @classmethod
    def set_name(cls, name):
        return get_or_create_run_name(name)

    @field_validator("cache_key")
    @classmethod
    def validate_cache_key(cls, cache_key):
        return validate_cache_key_length(cache_key)


class DeploymentSchedule(ORMBaseModel):
    deployment_id: Optional[UUID] = Field(
        default=None,
        description="The deployment id associated with this schedule.",
    )
    schedule: schedules.SCHEDULE_TYPES = Field(
        default=..., description="The schedule for the deployment."
    )
    active: bool = Field(
        default=True, description="Whether or not the schedule is active."
    )
    max_active_runs: Optional[PositiveInteger] = Field(
        default=None,
        description="The maximum number of active runs for the schedule.",
    )
    max_scheduled_runs: Optional[PositiveInteger] = Field(
        default=None,
        description="The maximum number of scheduled runs for the schedule.",
    )
    catchup: bool = Field(
        default=False,
        description="Whether or not a worker should catch up on Late runs for the schedule.",
    )

    @field_validator("max_scheduled_runs")
    @classmethod
    def validate_max_scheduled_runs(cls, v):
        return validate_schedule_max_scheduled_runs(
            v, PREFECT_DEPLOYMENT_SCHEDULE_MAX_SCHEDULED_RUNS.value()
        )


class Deployment(ORMBaseModel):
    """An ORM representation of deployment data."""

    model_config = ConfigDict(populate_by_name=True)

    name: NameOrEmpty = Field(default=..., description="The name of the deployment.")
    version: Optional[str] = Field(
        default=None, description="An optional version for the deployment."
    )
    description: Optional[str] = Field(
        default=None, description="A description for the deployment."
    )
    flow_id: UUID = Field(
        default=..., description="The flow id associated with the deployment."
    )
    schedule: Optional[schedules.SCHEDULE_TYPES] = Field(
        default=None, description="A schedule for the deployment."
    )
    is_schedule_active: bool = Field(
        default=True, description="Whether or not the deployment schedule is active."
    )
    paused: bool = Field(
        default=False, description="Whether or not the deployment is paused."
    )
    schedules: List[DeploymentSchedule] = Field(
        default_factory=list, description="A list of schedules for the deployment."
    )
    job_variables: Dict[str, Any] = Field(
        default_factory=dict,
        description="Overrides to apply to flow run infrastructure at runtime.",
    )
    parameters: Dict[str, Any] = Field(
        default_factory=dict,
        description="Parameters for flow runs scheduled by the deployment.",
    )
    pull_steps: Optional[List[dict]] = Field(
        default=None,
        description="Pull steps for cloning and running this deployment.",
    )
    tags: List[str] = Field(
        default_factory=list,
        description="A list of tags for the deployment",
        examples=[["tag-1", "tag-2"]],
    )
    work_queue_name: Optional[str] = Field(
        default=None,
        description=(
            "The work queue for the deployment. If no work queue is set, work will not"
            " be scheduled."
        ),
    )
    last_polled: Optional[DateTime] = Field(
        default=None,
        description="The last time the deployment was polled for status updates.",
    )
    parameter_openapi_schema: Optional[Dict[str, Any]] = Field(
        default=None,
        description="The parameter schema of the flow, including defaults.",
    )
    path: Optional[str] = Field(
        default=None,
        description=(
            "The path to the working directory for the workflow, relative to remote"
            " storage or an absolute path."
        ),
    )
    entrypoint: Optional[str] = Field(
        default=None,
        description=(
            "The path to the entrypoint for the workflow, relative to the `path`."
        ),
    )
    manifest_path: Optional[str] = Field(
        default=None,
        description=(
            "The path to the flow's manifest file, relative to the chosen storage."
        ),
    )
    storage_document_id: Optional[UUID] = Field(
        default=None,
        description="The block document defining storage used for this flow.",
    )
    infrastructure_document_id: Optional[UUID] = Field(
        default=None,
        description="The block document defining infrastructure to use for flow runs.",
    )
    created_by: Optional[CreatedBy] = Field(
        default=None,
        description="Optional information about the creator of this deployment.",
    )
    updated_by: Optional[UpdatedBy] = Field(
        default=None,
        description="Optional information about the updater of this deployment.",
    )
    work_queue_id: Optional[UUID] = Field(
        default=None,
        description=(
            "The id of the work pool queue to which this deployment is assigned."
        ),
    )
    enforce_parameter_schema: bool = Field(
        default=False,
        description=(
            "Whether or not the deployment should enforce the parameter schema."
        ),
    )


class ConcurrencyLimit(ORMBaseModel):
    """An ORM representation of a concurrency limit."""

    tag: str = Field(
        default=..., description="A tag the concurrency limit is applied to."
    )
    concurrency_limit: int = Field(default=..., description="The concurrency limit.")
    active_slots: List[UUID] = Field(
        default_factory=list,
        description="A list of active run ids using a concurrency slot",
    )


class ConcurrencyLimitV2(ORMBaseModel):
    """An ORM representation of a v2 concurrency limit."""

    active: bool = Field(
        default=True, description="Whether the concurrency limit is active."
    )
    name: Name = Field(default=..., description="The name of the concurrency limit.")
    limit: int = Field(default=..., description="The concurrency limit.")
    active_slots: int = Field(default=0, description="The number of active slots.")
    denied_slots: int = Field(default=0, description="The number of denied slots.")
    slot_decay_per_second: float = Field(
        default=0,
        description="The decay rate for active slots when used as a rate limit.",
    )
    avg_slot_occupancy_seconds: float = Field(
        default=2.0, description="The average amount of time a slot is occupied."
    )


class BlockType(ORMBaseModel):
    """An ORM representation of a block type"""

    name: Name = Field(default=..., description="A block type's name")
    slug: str = Field(default=..., description="A block type's slug")
    logo_url: Optional[str] = Field(  # TODO: make it HttpUrl
        default=None, description="Web URL for the block type's logo"
    )
    documentation_url: Optional[str] = Field(  # TODO: make it HttpUrl
        default=None, description="Web URL for the block type's documentation"
    )
    description: Optional[str] = Field(
        default=None,
        description="A short blurb about the corresponding block's intended use",
    )
    code_example: Optional[str] = Field(
        default=None,
        description="A code snippet demonstrating use of the corresponding block",
    )
    is_protected: bool = Field(
        default=False, description="Protected block types cannot be modified via API."
    )


class BlockSchema(ORMBaseModel):
    """An ORM representation of a block schema."""

    checksum: str = Field(default=..., description="The block schema's unique checksum")
    fields: Dict[str, Any] = Field(
        default_factory=dict, description="The block schema's field schema"
    )
    block_type_id: Optional[UUID] = Field(default=..., description="A block type ID")
    block_type: Optional[BlockType] = Field(
        default=None, description="The associated block type"
    )
    capabilities: List[str] = Field(
        default_factory=list,
        description="A list of Block capabilities",
    )
    version: str = Field(
        default=DEFAULT_BLOCK_SCHEMA_VERSION,
        description="Human readable identifier for the block schema",
    )


class BlockSchemaReference(ORMBaseModel):
    """An ORM representation of a block schema reference."""

    parent_block_schema_id: UUID = Field(
        default=..., description="ID of block schema the reference is nested within"
    )
    parent_block_schema: Optional[BlockSchema] = Field(
        default=None, description="The block schema the reference is nested within"
    )
    reference_block_schema_id: UUID = Field(
        default=..., description="ID of the nested block schema"
    )
    reference_block_schema: Optional[BlockSchema] = Field(
        default=None, description="The nested block schema"
    )
    name: str = Field(
        default=..., description="The name that the reference is nested under"
    )


class BlockDocument(ORMBaseModel):
    """An ORM representation of a block document."""

    name: Optional[Name] = Field(
        default=None,
        description=(
            "The block document's name. Not required for anonymous block documents."
        ),
    )
    data: Dict[str, Any] = Field(
        default_factory=dict, description="The block document's data"
    )
    block_schema_id: UUID = Field(default=..., description="A block schema ID")
    block_schema: Optional[BlockSchema] = Field(
        default=None, description="The associated block schema"
    )
    block_type_id: UUID = Field(default=..., description="A block type ID")
    block_type_name: Optional[str] = Field(
        default=None, description="The associated block type's name"
    )
    block_type: Optional[BlockType] = Field(
        default=None, description="The associated block type"
    )
    block_document_references: Dict[str, Dict[str, Any]] = Field(
        default_factory=dict, description="Record of the block document's references"
    )
    is_anonymous: bool = Field(
        default=False,
        description=(
            "Whether the block is anonymous (anonymous blocks are usually created by"
            " Prefect automatically)"
        ),
    )

    @model_validator(mode="before")
    def validate_name_is_present_if_not_anonymous(cls, values):
        return validate_name_present_on_nonanonymous_blocks(values)

    @classmethod
    async def from_orm_model(
        cls: type[Self],
        session,
        orm_block_document: "prefect.server.database.orm_models.ORMBlockDocument",
        include_secrets: bool = False,
    ) -> Self:
        data = await orm_block_document.decrypt_data(session=session)
        # if secrets are not included, obfuscate them based on the schema's
        # `secret_fields`. Note this walks any nested blocks as well. If the
        # nested blocks were recovered from named blocks, they will already
        # be obfuscated, but if nested fields were hardcoded into the parent
        # blocks data, this is the only opportunity to obfuscate them.
        if not include_secrets:
            flat_data = dict_to_flatdict(data)
            # iterate over the (possibly nested) secret fields
            # and obfuscate their data
            for secret_field in orm_block_document.block_schema.fields.get(
                "secret_fields", []
            ):
                secret_key = tuple(secret_field.split("."))
                if flat_data.get(secret_key) is not None:
                    flat_data[secret_key] = obfuscate_string(flat_data[secret_key])
                # If a wildcard (*) is in the current secret key path, we take the portion
                # of the path before the wildcard and compare it to the same level of each
                # key. A match means that the field is nested under the secret key and should
                # be obfuscated.
                elif "*" in secret_key:
                    wildcard_index = secret_key.index("*")
                    for data_key in flat_data.keys():
                        if secret_key[0:wildcard_index] == data_key[0:wildcard_index]:
                            flat_data[data_key] = obfuscate(flat_data[data_key])
            data = flatdict_to_dict(flat_data)
        return cls(
            id=orm_block_document.id,
            created=orm_block_document.created,
            updated=orm_block_document.updated,
            name=orm_block_document.name,
            data=data,
            block_schema_id=orm_block_document.block_schema_id,
            block_schema=orm_block_document.block_schema,
            block_type_id=orm_block_document.block_type_id,
            block_type_name=orm_block_document.block_type_name,
            block_type=orm_block_document.block_type,
            is_anonymous=orm_block_document.is_anonymous,
        )


class BlockDocumentReference(ORMBaseModel):
    """An ORM representation of a block document reference."""

    parent_block_document_id: UUID = Field(
        default=..., description="ID of block document the reference is nested within"
    )
    parent_block_document: Optional[BlockDocument] = Field(
        default=None, description="The block document the reference is nested within"
    )
    reference_block_document_id: UUID = Field(
        default=..., description="ID of the nested block document"
    )
    reference_block_document: Optional[BlockDocument] = Field(
        default=None, description="The nested block document"
    )
    name: str = Field(
        default=..., description="The name that the reference is nested under"
    )

    @model_validator(mode="before")
    def validate_parent_and_ref_are_different(cls, values):
        return validate_parent_and_ref_diff(values)


class Configuration(ORMBaseModel):
    """An ORM representation of account info."""

    key: str = Field(default=..., description="Account info key")
    value: Dict[str, Any] = Field(default=..., description="Account info")


class SavedSearchFilter(PrefectBaseModel):
    """A filter for a saved search model. Intended for use by the Prefect UI."""

    object: str = Field(default=..., description="The object over which to filter.")
    property: str = Field(
        default=..., description="The property of the object on which to filter."
    )
    type: str = Field(default=..., description="The type of the property.")
    operation: str = Field(
        default=...,
        description="The operator to apply to the object. For example, `equals`.",
    )
    value: Any = Field(
        default=..., description="A JSON-compatible value for the filter."
    )


class SavedSearch(ORMBaseModel):
    """An ORM representation of saved search data. Represents a set of filter criteria."""

    name: str = Field(default=..., description="The name of the saved search.")
    filters: List[SavedSearchFilter] = Field(
        default_factory=list, description="The filter set for the saved search."
    )


class Log(ORMBaseModel):
    """An ORM representation of log data."""

    name: str = Field(default=..., description="The logger name.")
    level: int = Field(default=..., description="The log level.")
    message: str = Field(default=..., description="The log message.")
    timestamp: DateTime = Field(default=..., description="The log timestamp.")
    flow_run_id: Optional[UUID] = Field(
        default=None, description="The flow run ID associated with the log."
    )
    task_run_id: Optional[UUID] = Field(
        default=None, description="The task run ID associated with the log."
    )


class QueueFilter(PrefectBaseModel):
    """Filter criteria definition for a work queue."""

    tags: Optional[List[str]] = Field(
        default=None,
        description="Only include flow runs with these tags in the work queue.",
    )
    deployment_ids: Optional[List[UUID]] = Field(
        default=None,
        description="Only include flow runs from these deployments in the work queue.",
    )


class WorkQueue(ORMBaseModel):
    """An ORM representation of a work queue"""

    name: Name = Field(default=..., description="The name of the work queue.")
    description: Optional[str] = Field(
        default="", description="An optional description for the work queue."
    )
    is_paused: bool = Field(
        default=False, description="Whether or not the work queue is paused."
    )
    concurrency_limit: Optional[NonNegativeInteger] = Field(
        default=None, description="An optional concurrency limit for the work queue."
    )
    priority: PositiveInteger = Field(
        default=1,
        description=(
            "The queue's priority. Lower values are higher priority (1 is the highest)."
        ),
    )
    # Will be required after a future migration
    work_pool_id: Optional[UUID] = Field(
        default=None, description="The work pool with which the queue is associated."
    )
    filter: Optional[QueueFilter] = Field(
        default=None,
        description="DEPRECATED: Filter criteria for the work queue.",
        deprecated=True,
    )
    last_polled: Optional[DateTime] = Field(
        default=None, description="The last time an agent polled this queue for work."
    )


class WorkQueueHealthPolicy(PrefectBaseModel):
    maximum_late_runs: Optional[int] = Field(
        default=0,
        description=(
            "The maximum number of late runs in the work queue before it is deemed"
            " unhealthy. Defaults to `0`."
        ),
    )
    maximum_seconds_since_last_polled: Optional[int] = Field(
        default=60,
        description=(
            "The maximum number of time in seconds elapsed since work queue has been"
            " polled before it is deemed unhealthy. Defaults to `60`."
        ),
    )

    def evaluate_health_status(
        self, late_runs_count: int, last_polled: Optional[DateTime] = None
    ) -> bool:
        """
        Given empirical information about the state of the work queue, evaluate its health status.

        Args:
            late_runs: the count of late runs for the work queue.
            last_polled: the last time the work queue was polled, if available.

        Returns:
            bool: whether or not the work queue is healthy.
        """
        healthy = True
        if (
            self.maximum_late_runs is not None
            and late_runs_count > self.maximum_late_runs
        ):
            healthy = False

        if self.maximum_seconds_since_last_polled is not None:
            if (
                last_polled is None
                or pendulum.now("UTC").diff(last_polled).in_seconds()
                > self.maximum_seconds_since_last_polled
            ):
                healthy = False

        return healthy


class WorkQueueStatusDetail(PrefectBaseModel):
    healthy: bool = Field(..., description="Whether or not the work queue is healthy.")
    late_runs_count: int = Field(
        default=0, description="The number of late flow runs in the work queue."
    )
    last_polled: Optional[DateTime] = Field(
        default=None, description="The last time an agent polled this queue for work."
    )
    health_check_policy: WorkQueueHealthPolicy = Field(
        ...,
        description=(
            "The policy used to determine whether or not the work queue is healthy."
        ),
    )


class FlowRunNotificationPolicy(ORMBaseModel):
    """An ORM representation of a flow run notification."""

    is_active: bool = Field(
        default=True, description="Whether the policy is currently active"
    )
    state_names: List[str] = Field(
        default=..., description="The flow run states that trigger notifications"
    )
    tags: List[str] = Field(
        default=...,
        description="The flow run tags that trigger notifications (set [] to disable)",
    )
    block_document_id: UUID = Field(
        default=..., description="The block document ID used for sending notifications"
    )
    message_template: Optional[str] = Field(
        default=None,
        description=(
            "A templatable notification message. Use {braces} to add variables."
            " Valid variables include:"
            f" {listrepr(sorted(FLOW_RUN_NOTIFICATION_TEMPLATE_KWARGS), sep=', ')}"
        ),
        examples=[
            "Flow run {flow_run_name} with id {flow_run_id} entered state"
            " {flow_run_state_name}."
        ],
    )

    @field_validator("message_template")
    @classmethod
    def validate_message_template_variables(cls, v):
        return validate_message_template_variables(v)


class Agent(ORMBaseModel):
    """An ORM representation of an agent"""

    name: str = Field(
        default_factory=lambda: generate_slug(2),
        description=(
            "The name of the agent. If a name is not provided, it will be"
            " auto-generated."
        ),
    )
    work_queue_id: UUID = Field(
        default=..., description="The work queue with which the agent is associated."
    )
    last_activity_time: Optional[DateTime] = Field(
        default=None, description="The last time this agent polled for work."
    )


class WorkPool(ORMBaseModel):
    """An ORM representation of a work pool"""

    name: NonEmptyishName = Field(
        description="The name of the work pool.",
    )
    description: Optional[str] = Field(
        default=None, description="A description of the work pool."
    )
    type: str = Field(description="The work pool type.")
    base_job_template: Dict[str, Any] = Field(
        default_factory=dict, description="The work pool's base job template."
    )
    is_paused: bool = Field(
        default=False,
        description="Pausing the work pool stops the delivery of all work.",
    )
    concurrency_limit: Optional[NonNegativeInteger] = Field(
        default=None, description="A concurrency limit for the work pool."
    )
    status: Optional[WorkPoolStatus] = Field(
        default=None, description="The current status of the work pool."
    )

    # this required field has a default of None so that the custom validator
    # below will be called and produce a more helpful error message
    default_queue_id: UUID = Field(
        None, description="The id of the pool's default queue."
    )

    @field_validator("default_queue_id")
    def helpful_error_for_missing_default_queue_id(cls, v):
        return validate_default_queue_id_not_none(v)

    @classmethod
    def from_orm(cls, work_pool: "ORMWorkPool") -> Self:
        parsed: WorkPool = super().model_validate(work_pool)
        if work_pool.type == "prefect-agent":
            parsed.status = None
        return parsed


class Worker(ORMBaseModel):
    """An ORM representation of a worker"""

    name: str = Field(description="The name of the worker.")
    work_pool_id: UUID = Field(
        description="The work pool with which the queue is associated."
    )
    last_heartbeat_time: datetime.datetime = Field(
        None, description="The last time the worker process sent a heartbeat."
    )
    heartbeat_interval_seconds: Optional[int] = Field(
        default=None,
        description=(
            "The number of seconds to expect between heartbeats sent by the worker."
        ),
    )


Flow.model_rebuild()
FlowRun.model_rebuild()


class Artifact(ORMBaseModel):
    key: Optional[str] = Field(
        default=None, description="An optional unique reference key for this artifact."
    )
    type: Optional[str] = Field(
        default=None,
        description=(
            "An identifier that describes the shape of the data field. e.g. 'result',"
            " 'table', 'markdown'"
        ),
    )
    description: Optional[str] = Field(
        default=None, description="A markdown-enabled description of the artifact."
    )
    # data will eventually be typed as `Optional[Union[Result, Any]]`
    data: Optional[Union[Dict[str, Any], Any]] = Field(
        default=None,
        description=(
            "Data associated with the artifact, e.g. a result.; structure depends on"
            " the artifact type."
        ),
    )
    metadata_: Optional[Dict[str, str]] = Field(
        default=None,
        description=(
            "User-defined artifact metadata. Content must be string key and value"
            " pairs."
        ),
    )
    flow_run_id: Optional[UUID] = Field(
        default=None, description="The flow run associated with the artifact."
    )
    task_run_id: Optional[UUID] = Field(
        default=None, description="The task run associated with the artifact."
    )

    @classmethod
    def from_result(cls, data: Any):
        artifact_info = dict()
        if isinstance(data, dict):
            artifact_key = data.pop("artifact_key", None)
            if artifact_key:
                artifact_info["key"] = artifact_key

            artifact_type = data.pop("artifact_type", None)
            if artifact_type:
                artifact_info["type"] = artifact_type

            description = data.pop("artifact_description", None)
            if description:
                artifact_info["description"] = description

        return cls(data=data, **artifact_info)

    @field_validator("metadata_")
    @classmethod
    def validate_metadata_length(cls, v):
        return validate_max_metadata_length(v)


class ArtifactCollection(ORMBaseModel):
    key: str = Field(description="An optional unique reference key for this artifact.")
    latest_id: UUID = Field(
        description="The latest artifact ID associated with the key."
    )
    type: Optional[str] = Field(
        default=None,
        description=(
            "An identifier that describes the shape of the data field. e.g. 'result',"
            " 'table', 'markdown'"
        ),
    )
    description: Optional[str] = Field(
        default=None, description="A markdown-enabled description of the artifact."
    )
    data: Optional[Union[Dict[str, Any], Any]] = Field(
        default=None,
        description=(
            "Data associated with the artifact, e.g. a result.; structure depends on"
            " the artifact type."
        ),
    )
    metadata_: Optional[Dict[str, str]] = Field(
        default=None,
        description=(
            "User-defined artifact metadata. Content must be string key and value"
            " pairs."
        ),
    )
    flow_run_id: Optional[UUID] = Field(
        default=None, description="The flow run associated with the artifact."
    )
    task_run_id: Optional[UUID] = Field(
        default=None, description="The task run associated with the artifact."
    )


# strict typing to use inside a pydantic object, to avoid
# casting values to undesired types (e.g. 123 -> "123")
STRICT_VARIABLE_TYPES: TypeAlias = Union[
    StrictStr, StrictInt, StrictFloat, StrictBool, None, Dict[str, Any], List[Any]
]
VARIABLE_TYPES: TypeAlias = Union[
    str, int, float, bool, None, Dict[str, Any], List[Any]
]


class Variable(ORMBaseModel):
    name: str = Field(
        default=...,
        description="The name of the variable",
        examples=["my-variable"],
        max_length=MAX_VARIABLE_NAME_LENGTH,
    )
    value: STRICT_VARIABLE_TYPES = Field(
        default=...,
        description="The value of the variable",
        examples=["my-value"],
    )
    tags: List[str] = Field(
        default_factory=list,
        description="A list of variable tags",
        examples=[["tag-1", "tag-2"]],
    )


class FlowRunInput(ORMBaseModel):
    flow_run_id: UUID = Field(description="The flow run ID associated with the input.")
    key: str = Field(description="The key of the input.")
    value: str = Field(description="The value of the input.")
    sender: Optional[str] = Field(default=None, description="The sender of the input.")

    @field_validator("key", check_fields=False)
    @classmethod
    def validate_name_characters(cls, v):
        raise_on_name_alphanumeric_dashes_only(v)
        return v


class CsrfToken(ORMBaseModel):
    token: str = Field(
        default=...,
        description="The CSRF token",
    )
    client: str = Field(
        default=..., description="The client id associated with the CSRF token"
    )
    expiration: DateTime = Field(
        default=..., description="The expiration time of the CSRF token"
    )<|MERGE_RESOLUTION|>--- conflicted
+++ resolved
@@ -7,30 +7,19 @@
 from uuid import UUID
 
 import pendulum
-<<<<<<< HEAD
 from pydantic import (
     BaseModel,
     ConfigDict,
     Field,
+    StrictBool,
+    StrictFloat,
+    StrictInt,
+    StrictStr,
     field_validator,
     model_validator,
 )
 from pydantic_extra_types.pendulum_dt import DateTime
-from typing_extensions import Literal, Self
-=======
-from pydantic.v1 import (
-    BaseModel,
-    Field,
-    HttpUrl,
-    StrictBool,
-    StrictFloat,
-    StrictInt,
-    StrictStr,
-    root_validator,
-    validator,
-)
 from typing_extensions import Literal, Self, TypeAlias
->>>>>>> 340a154d
 
 import prefect.server.database
 from prefect._internal.schemas.validators import (
