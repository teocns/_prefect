"""
Functions for interacting with flow ORM objects.
Intended for internal use by the Prefect REST API.
"""

from typing import Optional, Sequence, TypeVar, Union
from uuid import UUID

import sqlalchemy as sa
from sqlalchemy import delete, select
from sqlalchemy.ext.asyncio import AsyncSession
from sqlalchemy.sql import Select

import prefect.server.schemas as schemas
from prefect.server.database import orm_models
from prefect.server.database.dependencies import db_injector
from prefect.server.database.interface import PrefectDBInterface

T = TypeVar("T", bound=tuple)


@db_injector
async def create_flow(
    db: PrefectDBInterface, session: AsyncSession, flow: schemas.core.Flow
) -> orm_models.Flow:
    """
    Creates a new flow.

    If a flow with the same name already exists, the existing flow is returned.

    Args:
        session: a database session
        flow: a flow model

    Returns:
        orm_models.Flow: the newly-created or existing flow
    """

    insert_stmt = (
<<<<<<< HEAD
        db.insert(db.Flow)
        .values(**flow.model_dump_for_orm(exclude_unset=True))
=======
        db.insert(orm_models.Flow)
        .values(**flow.dict(shallow=True, exclude_unset=True))
>>>>>>> aad7f63c
        .on_conflict_do_nothing(
            index_elements=db.flow_unique_upsert_columns,
        )
    )
    await session.execute(insert_stmt)

    query = (
        sa.select(orm_models.Flow)
        .where(
            orm_models.Flow.name == flow.name,
        )
        .limit(1)
        .execution_options(populate_existing=True)
    )
    result = await session.execute(query)
    model = result.scalar_one()
    return model


async def update_flow(
    session: AsyncSession,
    flow_id: UUID,
    flow: schemas.actions.FlowUpdate,
) -> bool:
    """
    Updates a flow.

    Args:
        session: a database session
        flow_id: the flow id to update
        flow: a flow update model

    Returns:
        bool: whether or not matching rows were found to update
    """
    update_stmt = (
        sa.update(orm_models.Flow)
        .where(orm_models.Flow.id == flow_id)
        # exclude_unset=True allows us to only update values provided by
        # the user, ignoring any defaults on the model
        .values(**flow.model_dump_for_orm(exclude_unset=True))
    )
    result = await session.execute(update_stmt)
    return result.rowcount > 0


async def read_flow(session: AsyncSession, flow_id: UUID) -> Optional[orm_models.Flow]:
    """
    Reads a flow by id.

    Args:
        session: A database session
        flow_id: a flow id

    Returns:
        orm_models.Flow: the flow
    """
    return await session.get(orm_models.Flow, flow_id)


async def read_flow_by_name(
    session: AsyncSession, name: str
) -> Optional[orm_models.Flow]:
    """
    Reads a flow by name.

    Args:
        session: A database session
        name: a flow name

    Returns:
        orm_models.Flow: the flow
    """

    result = await session.execute(select(orm_models.Flow).filter_by(name=name))
    return result.scalar()


@db_injector
async def _apply_flow_filters(
    db: PrefectDBInterface,
    query: Select[T],
    flow_filter: Union[schemas.filters.FlowFilter, None] = None,
    flow_run_filter: Union[schemas.filters.FlowRunFilter, None] = None,
    task_run_filter: Union[schemas.filters.TaskRunFilter, None] = None,
    deployment_filter: Union[schemas.filters.DeploymentFilter, None] = None,
    work_pool_filter: Union[schemas.filters.WorkPoolFilter, None] = None,
) -> Select[T]:
    """
    Applies filters to a flow query as a combination of EXISTS subqueries.
    """

    if flow_filter:
        query = query.where(flow_filter.as_sql_filter())

    if deployment_filter or work_pool_filter:
        exists_clause = select(orm_models.Deployment).where(
            orm_models.Deployment.flow_id == orm_models.Flow.id
        )

        if deployment_filter:
            exists_clause = exists_clause.where(
                deployment_filter.as_sql_filter(),
            )

        if work_pool_filter:
            exists_clause = exists_clause.join(
                orm_models.WorkQueue,
                orm_models.WorkQueue.id == orm_models.Deployment.work_queue_id,
            )
            exists_clause = exists_clause.join(
                orm_models.WorkPool,
                orm_models.WorkPool.id == orm_models.WorkQueue.work_pool_id,
            ).where(work_pool_filter.as_sql_filter())

        query = query.where(exists_clause.exists())

    if flow_run_filter or task_run_filter:
        exists_clause = select(orm_models.FlowRun).where(
            orm_models.FlowRun.flow_id == orm_models.Flow.id
        )

        if flow_run_filter:
            exists_clause = exists_clause.where(flow_run_filter.as_sql_filter())

        if task_run_filter:
            exists_clause = exists_clause.join(
                orm_models.TaskRun,
                orm_models.TaskRun.flow_run_id == orm_models.FlowRun.id,
            ).where(task_run_filter.as_sql_filter())

        query = query.where(exists_clause.exists())

    return query


async def read_flows(
    session: AsyncSession,
    flow_filter: Union[schemas.filters.FlowFilter, None] = None,
    flow_run_filter: Union[schemas.filters.FlowRunFilter, None] = None,
    task_run_filter: Union[schemas.filters.TaskRunFilter, None] = None,
    deployment_filter: Union[schemas.filters.DeploymentFilter, None] = None,
    work_pool_filter: Union[schemas.filters.WorkPoolFilter, None] = None,
    sort: schemas.sorting.FlowSort = schemas.sorting.FlowSort.NAME_ASC,
    offset: Union[int, None] = None,
    limit: Union[int, None] = None,
) -> Sequence[orm_models.Flow]:
    """
    Read multiple flows.

    Args:
        session: A database session
        flow_filter: only select flows that match these filters
        flow_run_filter: only select flows whose flow runs match these filters
        task_run_filter: only select flows whose task runs match these filters
        deployment_filter: only select flows whose deployments match these filters
        work_pool_filter: only select flows whose work pools match these filters
        offset: Query offset
        limit: Query limit

    Returns:
        List[orm_models.Flow]: flows
    """

    query = select(orm_models.Flow).order_by(sort.as_sql_sort())

    query = await _apply_flow_filters(
        query,
        flow_filter=flow_filter,
        flow_run_filter=flow_run_filter,
        task_run_filter=task_run_filter,
        deployment_filter=deployment_filter,
        work_pool_filter=work_pool_filter,
    )

    if offset is not None:
        query = query.offset(offset)

    if limit is not None:
        query = query.limit(limit)

    result = await session.execute(query)
    return result.scalars().unique().all()


async def count_flows(
    session: AsyncSession,
    flow_filter: Union[schemas.filters.FlowFilter, None] = None,
    flow_run_filter: Union[schemas.filters.FlowRunFilter, None] = None,
    task_run_filter: Union[schemas.filters.TaskRunFilter, None] = None,
    deployment_filter: Union[schemas.filters.DeploymentFilter, None] = None,
    work_pool_filter: Union[schemas.filters.WorkPoolFilter, None] = None,
) -> int:
    """
    Count flows.

    Args:
        session: A database session
        flow_filter: only count flows that match these filters
        flow_run_filter: only count flows whose flow runs match these filters
        task_run_filter: only count flows whose task runs match these filters
        deployment_filter: only count flows whose deployments match these filters
        work_pool_filter: only count flows whose work pools match these filters

    Returns:
        int: count of flows
    """

    query = select(sa.func.count(sa.text("*"))).select_from(orm_models.Flow)

    query = await _apply_flow_filters(
        query,
        flow_filter=flow_filter,
        flow_run_filter=flow_run_filter,
        task_run_filter=task_run_filter,
        deployment_filter=deployment_filter,
        work_pool_filter=work_pool_filter,
    )

    result = await session.execute(query)
    return result.scalar_one()


async def delete_flow(session: AsyncSession, flow_id: UUID) -> bool:
    """
    Delete a flow by id.

    Args:
        session: A database session
        flow_id: a flow id

    Returns:
        bool: whether or not the flow was deleted
    """

    result = await session.execute(
        delete(orm_models.Flow).where(orm_models.Flow.id == flow_id)
    )
    return result.rowcount > 0<|MERGE_RESOLUTION|>--- conflicted
+++ resolved
@@ -37,13 +37,8 @@
     """
 
     insert_stmt = (
-<<<<<<< HEAD
-        db.insert(db.Flow)
+        db.insert(orm_models.Flow)
         .values(**flow.model_dump_for_orm(exclude_unset=True))
-=======
-        db.insert(orm_models.Flow)
-        .values(**flow.dict(shallow=True, exclude_unset=True))
->>>>>>> aad7f63c
         .on_conflict_do_nothing(
             index_elements=db.flow_unique_upsert_columns,
         )
