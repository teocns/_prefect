--- conflicted
+++ resolved
@@ -4,11 +4,7 @@
 """
 
 import html
-<<<<<<< HEAD
 from typing import TYPE_CHECKING, Optional, Union
-=======
-from typing import Optional
->>>>>>> aad7f63c
 from uuid import UUID
 
 import sqlalchemy as sa
@@ -17,29 +13,19 @@
 from prefect.server import schemas
 from prefect.server.database.dependencies import db_injector
 from prefect.server.database.interface import PrefectDBInterface
-<<<<<<< HEAD
+from prefect.server.database.orm_models import BlockSchema, BlockType
 from prefect.settings import PREFECT_TEST_MODE
 
 if TYPE_CHECKING:
     from prefect.client.schemas import BlockType as ClientBlockType
     from prefect.client.schemas.actions import BlockTypeUpdate as ClientBlockTypeUpdate
-    from prefect.server.database.orm_models import ORMBlockType
-=======
-from prefect.server.database.orm_models import BlockSchema, BlockType
-
->>>>>>> aad7f63c
+
 
 @db_injector
 async def create_block_type(
-<<<<<<< HEAD
+    db: PrefectDBInterface,
     session: AsyncSession,
     block_type: Union[schemas.core.BlockType, "ClientBlockType"],
-    db: PrefectDBInterface,
-=======
-    db: PrefectDBInterface,
-    session: sa.orm.Session,
-    block_type: schemas.core.BlockType,
->>>>>>> aad7f63c
     override: bool = False,
 ) -> "BlockType":
     """
@@ -112,14 +98,7 @@
     return await session.get(BlockType, block_type_id)
 
 
-<<<<<<< HEAD
-@inject_db
-async def read_block_type_by_slug(
-    session: AsyncSession, block_type_slug: str, db: PrefectDBInterface
-):
-=======
-async def read_block_type_by_slug(session: sa.orm.Session, block_type_slug: str):
->>>>>>> aad7f63c
+async def read_block_type_by_slug(session: AsyncSession, block_type_slug: str):
     """
     Reads a block type by slug.
 
@@ -138,12 +117,7 @@
 
 
 async def read_block_types(
-<<<<<<< HEAD
-    session: AsyncSession,
-    db: PrefectDBInterface,
-=======
-    session: sa.orm.Session,
->>>>>>> aad7f63c
+    session: AsyncSession,
     block_type_filter: Optional[schemas.filters.BlockTypeFilter] = None,
     block_schema_filter: Optional[schemas.filters.BlockSchemaFilter] = None,
     limit: Optional[int] = None,
@@ -182,12 +156,7 @@
 async def update_block_type(
     session: AsyncSession,
     block_type_id: str,
-<<<<<<< HEAD
     block_type: Union[schemas.actions.BlockTypeUpdate, "ClientBlockTypeUpdate"],
-    db: PrefectDBInterface,
-=======
-    block_type: schemas.actions.BlockTypeUpdate,
->>>>>>> aad7f63c
 ) -> bool:
     """
     Update a block type by id.
@@ -215,28 +184,15 @@
         )
 
     update_statement = (
-<<<<<<< HEAD
-        sa.update(db.BlockType)
-        .where(db.BlockType.id == block_type_id)
-        .values(**block_type.model_dump_for_orm(exclude_unset=True, exclude={"id"}))
-=======
         sa.update(BlockType)
         .where(BlockType.id == block_type_id)
-        .values(**block_type.dict(shallow=True, exclude_unset=True, exclude={"id"}))
->>>>>>> aad7f63c
+        .values(**block_type.model_dump_for_orm(exclude_unset=True, exclude={"id"}))
     )
     result = await session.execute(update_statement)
     return result.rowcount > 0
 
 
-<<<<<<< HEAD
-@inject_db
-async def delete_block_type(
-    session: AsyncSession, block_type_id: str, db: PrefectDBInterface
-):
-=======
-async def delete_block_type(session: sa.orm.Session, block_type_id: str):
->>>>>>> aad7f63c
+async def delete_block_type(session: AsyncSession, block_type_id: str):
     """
     Delete a block type by id.
 
