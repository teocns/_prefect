--- conflicted
+++ resolved
@@ -48,12 +48,8 @@
 
   const props = defineProps<{
     filter: Partial<Filter>,
-<<<<<<< HEAD
     filters: Partial<Filter>[],
     dismissable?: boolean,
-=======
-    dismissible?: boolean,
->>>>>>> 8fc7024d
     expanded?: boolean,
   }>()
 
