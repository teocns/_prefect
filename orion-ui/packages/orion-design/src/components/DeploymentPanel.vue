--- conflicted
+++ resolved
@@ -47,7 +47,6 @@
   import { formatDateTimeNumericInTimeZone } from '@/utilities/dates'
   import { exitPanel } from '@/utilities/panels'
   import { secondsToString } from '@/utilities/seconds'
-<<<<<<< HEAD
   import { FlowsListSubscription, DeploymentsListSubscription } from '@/utilities/subscriptions'
   import { showToast } from '@/utilities/toasts'
 
@@ -55,17 +54,9 @@
   const props = defineProps<{
     deployment: Deployment,
     flowsListSubscription?: FlowsListSubscription,
-    deploymentsListSubscription?: DeploymentsListSubscription,
-    getFlowRunsCount: FlowRunsApi['getFlowRunsCount'],
-    deleteDeployment: DeploymentsApi['deleteDeployment'],
-=======
-  import { showToast } from '@/utilities/toasts'
-
-  const props = defineProps<{
-    deployment: Deployment,
+    deploymentsListSubscription?: DeploymentsListSubscription
     deploymentsApi: DeploymentsApi,
     flowRunsApi: FlowRunsApi,
->>>>>>> c2deab4b
     dashboardRoute: Exclude<RouteLocationRaw, string>,
   }>()
 
