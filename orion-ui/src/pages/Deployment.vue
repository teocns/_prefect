<template>
  <p-layout-well class="deployment">
    <template #header>
      <PageHeadingDeployment
        v-if="deployment"
        :deployment="deployment"
        @update="deploymentSubscription.refresh"
        @delete="routeToDeployments"
      />
    </template>

    <p-tabs v-if="deployment" :tabs="tabs">
      <template #overview>
        <p-content secondary>
          <DeploymentDeprecatedMessage v-if="deployment.deprecated" />
          <template v-else-if="deployment.description">
            <DeploymentDescription :description="deployment.description" />
          </template>
          <template v-else>
            <DeploymentDescriptionEmptyState :deployment="deployment" />
          </template>
        </p-content>
      </template>

      <template #parameters>
        <ParametersTable :deployment="deployment" />
      </template>

      <template #details>
        <DeploymentDetails :deployment="deployment" @update="deploymentSubscription.refresh" />
      </template>

      <template #runs>
<<<<<<< HEAD
        <FlowRunList v-if="flowRuns.length" :flow-runs="flowRuns" disabled :selected="selectedFlowRuns" />
=======
        <FlowRunList v-if="flowRuns.length" :flow-runs="flowRuns" disabled :selected="[]" />
>>>>>>> 49a3f7ee
        <PEmptyResults v-else>
          <template #message>
            No runs from the last 7 days
          </template>
        </PEmptyResults>
      </template>
    </p-tabs>

    <template #well>
      <DeploymentDetails
        v-if="deployment"
        :deployment="deployment"
        alternate
        @update="deploymentSubscription.refresh"
      />
    </template>
  </p-layout-well>
</template>

<script lang="ts" setup>
<<<<<<< HEAD
  import { DeploymentDescription, FlowRunList, DeploymentDescriptionEmptyState, DeploymentDeprecatedMessage, PageHeadingDeployment, DeploymentDetails, ParametersTable, localization, useFlowRunFilterFromParam } from '@prefecthq/orion-design'
  import { media } from '@prefecthq/prefect-design'
  import { useSubscription, useRouteParam } from '@prefecthq/vue-compositions'
  import { computed, watch, ref, Ref } from 'vue'
=======
  import { DeploymentDescription, FlowRunList, DeploymentDescriptionEmptyState, DeploymentDeprecatedMessage, PageHeadingDeployment, DeploymentDetails, ParametersTable, localization, useRecentFlowRunFilter } from '@prefecthq/orion-design'
  import { media } from '@prefecthq/prefect-design'
  import { useSubscription, useRouteParam, useSubscriptionWithDependencies } from '@prefecthq/vue-compositions'
  import { computed, watch } from 'vue'
>>>>>>> 49a3f7ee
  import { useRouter } from 'vue-router'
  import { useToast } from '@/compositions'
  import { routes } from '@/router'
  import { deploymentsApi } from '@/services/deploymentsApi'
  import { flowRunsApi } from '@/services/flowRunsApi'
<<<<<<< HEAD

=======
>>>>>>> 49a3f7ee

  const deploymentId = useRouteParam('id')
  const router = useRouter()
  const showToast = useToast()

  const subscriptionOptions = {
    interval: 300000,
  }

  const tabs = computed(() => {
    const values = ['Overview', 'Runs']

    if (!deployment.value?.deprecated) {
      values.push('Parameters')
    }
    if (!media.xl) {
      values.push('Details')
    }

    return values
  })

  const deploymentSubscription = useSubscription(deploymentsApi.getDeployment, [deploymentId.value], subscriptionOptions)
  const deployment = computed(() => deploymentSubscription.response)


  function routeToDeployments(): void {
    router.push(routes.deployments())
  }

<<<<<<< HEAD
  const deployments: Ref<string[]> = ref<string[]>([deploymentId.value])
  const filter =  useFlowRunFilterFromParam({ deployments: deployments })
  console.log('filter on dep page', filter.filter)
  const flowRunsSubscription = useSubscription(flowRunsApi.getFlowRuns, [filter.filter.value], subscriptionOptions)
  const flowRuns = computed(()=> flowRunsSubscription.response ?? [])
  const selectedFlowRuns = ref([])
=======
  const flowId = computed(() => deployment.value ? [deployment.value.flowId] : [])
  const flowFilter = useRecentFlowRunFilter({ flows: flowId })

  const flowRunsFilterArgs = computed<Parameters<typeof flowRunsApi.getFlowRuns> | null>(() => flowId.value.length ? [flowFilter.value] : null)

  const flowRunsSubscription = useSubscriptionWithDependencies(flowRunsApi.getFlowRuns, flowRunsFilterArgs)
  const flowRuns = computed(() => flowRunsSubscription.response ?? [])

>>>>>>> 49a3f7ee
  watch(deployment, () => {
    // If the deployment isn't deprecated and doesn't have a work queue, show the missing work queue message
    if (!deployment.value?.workQueueName && !deployment.value?.deprecated) {
      showToast(localization.info.deploymentMissingWorkQueue, 'default', { timeout: false })
    }
  })
</script><|MERGE_RESOLUTION|>--- conflicted
+++ resolved
@@ -31,11 +31,7 @@
       </template>
 
       <template #runs>
-<<<<<<< HEAD
-        <FlowRunList v-if="flowRuns.length" :flow-runs="flowRuns" disabled :selected="selectedFlowRuns" />
-=======
         <FlowRunList v-if="flowRuns.length" :flow-runs="flowRuns" disabled :selected="[]" />
->>>>>>> 49a3f7ee
         <PEmptyResults v-else>
           <template #message>
             No runs from the last 7 days
@@ -56,26 +52,15 @@
 </template>
 
 <script lang="ts" setup>
-<<<<<<< HEAD
-  import { DeploymentDescription, FlowRunList, DeploymentDescriptionEmptyState, DeploymentDeprecatedMessage, PageHeadingDeployment, DeploymentDetails, ParametersTable, localization, useFlowRunFilterFromParam } from '@prefecthq/orion-design'
-  import { media } from '@prefecthq/prefect-design'
-  import { useSubscription, useRouteParam } from '@prefecthq/vue-compositions'
-  import { computed, watch, ref, Ref } from 'vue'
-=======
   import { DeploymentDescription, FlowRunList, DeploymentDescriptionEmptyState, DeploymentDeprecatedMessage, PageHeadingDeployment, DeploymentDetails, ParametersTable, localization, useRecentFlowRunFilter } from '@prefecthq/orion-design'
   import { media } from '@prefecthq/prefect-design'
   import { useSubscription, useRouteParam, useSubscriptionWithDependencies } from '@prefecthq/vue-compositions'
   import { computed, watch } from 'vue'
->>>>>>> 49a3f7ee
   import { useRouter } from 'vue-router'
   import { useToast } from '@/compositions'
   import { routes } from '@/router'
   import { deploymentsApi } from '@/services/deploymentsApi'
   import { flowRunsApi } from '@/services/flowRunsApi'
-<<<<<<< HEAD
-
-=======
->>>>>>> 49a3f7ee
 
   const deploymentId = useRouteParam('id')
   const router = useRouter()
@@ -101,19 +86,10 @@
   const deploymentSubscription = useSubscription(deploymentsApi.getDeployment, [deploymentId.value], subscriptionOptions)
   const deployment = computed(() => deploymentSubscription.response)
 
-
   function routeToDeployments(): void {
     router.push(routes.deployments())
   }
 
-<<<<<<< HEAD
-  const deployments: Ref<string[]> = ref<string[]>([deploymentId.value])
-  const filter =  useFlowRunFilterFromParam({ deployments: deployments })
-  console.log('filter on dep page', filter.filter)
-  const flowRunsSubscription = useSubscription(flowRunsApi.getFlowRuns, [filter.filter.value], subscriptionOptions)
-  const flowRuns = computed(()=> flowRunsSubscription.response ?? [])
-  const selectedFlowRuns = ref([])
-=======
   const flowId = computed(() => deployment.value ? [deployment.value.flowId] : [])
   const flowFilter = useRecentFlowRunFilter({ flows: flowId })
 
@@ -122,7 +98,6 @@
   const flowRunsSubscription = useSubscriptionWithDependencies(flowRunsApi.getFlowRuns, flowRunsFilterArgs)
   const flowRuns = computed(() => flowRunsSubscription.response ?? [])
 
->>>>>>> 49a3f7ee
   watch(deployment, () => {
     // If the deployment isn't deprecated and doesn't have a work queue, show the missing work queue message
     if (!deployment.value?.workQueueName && !deployment.value?.deprecated) {
