--- conflicted
+++ resolved
@@ -221,10 +221,7 @@
 
 ```python
 from prefect.deployments import Deployment
-<<<<<<< HEAD
-=======
-
->>>>>>> c751a03d
+
 Deployment(
     flow=Path(__file__).parent / "examples" / "single_flow_in_file.py"
 )
@@ -234,20 +231,13 @@
 
 ```python
 from prefect.deployments import Deployment
-<<<<<<< HEAD
-=======
-
->>>>>>> c751a03d
+
 Deployment(
     flow="~/flows/my_flow.py"
 )
 ```
-<<<<<<< HEAD
-=======
-
->>>>>>> c751a03d
-
-`FlowScript` is a simple Pydantic model with the following properties:
+
+When providing a path with multiple flows, we'll need the name of the flow to determine which one you would like to deploy. `FlowScript` is a simple Pydantic model with the following properties:
 
 | Parameter | Description |
 | --------- | ----------- |
