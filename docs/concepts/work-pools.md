--- conflicted
+++ resolved
@@ -95,11 +95,7 @@
     | Google Cloud Run - Push              | Execute flow runs within containers on Google Cloud Run. Requires a Google Cloud Platform account. Flow runs are pushed directly to your environment, without the need for a Prefect worker.  |
     | AWS Elastic Container Service - Push | Execute flow runs within containers on AWS ECS. Works with existing ECS clusters and serverless execution via AWS Fargate. Requires an AWS account. Flow runs are pushed directly to your environment, without the need for a Prefect worker.   |
     | Azure Container Instances - Push     | Execute flow runs within containers on Azure's Container Instances service. Requires an Azure account. Flow runs are pushed directly to your environment, without the need for a Prefect worker.    |
-<<<<<<< HEAD
-    | Modal - Push                         │ Execute flow runs on Modal. Requires a Modal account. Flow runs are pushed directly to your Modal workspace, without the need for a Prefect worker. |   
-=======
     | Modal - Push                         | Execute flow runs on Modal. Requires a Modal account. Flow runs are pushed directly to your Modal workspace, without the need for a Prefect worker.  |
->>>>>>> 224fe561
     | Prefect Managed                      | Execute flow runs within containers on Prefect managed infrastructure.                                                      |
 
 === "Prefect server instance"
