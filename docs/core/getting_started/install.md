--- conflicted
+++ resolved
@@ -2,11 +2,7 @@
 
 ## Basic installation
 
-<<<<<<< HEAD
 Prefect requires Python 3.7+. If you're new to Python, we recommend installing the [Anaconda distribution](https://www.anaconda.com/distribution/).
-=======
-Prefect requires Python 3.6+. If you're new to Python, we recommend installing the [Anaconda distribution](https://www.anaconda.com/distribution/).
->>>>>>> 32bda955
 
 To install Prefect, run:
 
