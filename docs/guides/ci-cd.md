---
description: CI/CD resources for working with Prefect.
tags:
  - CI/CD
  - continuous integration
  - continuous delivery
search:
  boost: 2
---

# CI/CD with Prefect

Many organizations deploy Prefect workflows through their CI/CD process.
Each organization has their own unique CI/CD setup, but a common pattern is to use CI/CD to manage Prefect [deployments](/concepts/deployments).
Combining Prefect's deployment features with CI/CD tools enables efficient management of flow code updates, scheduling changes, and container builds.
This guide uses [GitHub Actions](https://docs.github.com/en/actions) to implement a CI/CD process, but these concepts are generally applicable across many CI/CD tools.

Note that Prefect's primary ways for creating deployments, a `.deploy` flow method or a `prefect.yaml` configuration file, are both designed for building and pushing images to a Docker registry.

## Get started with GitHub Actions and Prefect

In this example, you'll write a GitHub Actions workflow that runs each time you push to your repository's `main` branch. This workflow builds and pushes a Docker image containing your flow code to Docker Hub, then deploys the flow to Prefect Cloud.

### Repository secrets

Your CI/CD process must be able to authenticate with Prefect in order to deploy flows.

Deploy flows securely and non-interactively in your CI/CD process by saving your `PREFECT_API_URL` and `PREFECT_API_KEY` [as secrets in your repository's settings](https://docs.github.com/en/actions/security-guides/using-secrets-in-github-actions). This allows them to be accessed in your CI/CD runner's environment without exposing them in any scripts or configuration files.

In this scenario, deploying flows involves building and pushing Docker images, so add `DOCKER_USERNAME` and `DOCKER_PASSWORD` as secrets to your repository as well.

Create secrets for GitHub Actions in your repository under **Settings -> Secrets and variables -> Actions -> New repository secret**:

![Creating a GitHub Actions secret](/img/guides/github-secrets.png)

### Write a GitHub workflow

To deploy your flow through GitHub Actions, you need a workflow YAML file. GitHub looks for workflow YAML files in the `.github/workflows/` directory in the root of your repository. In their simplest form, GitHub workflow files are made up of triggers and jobs.

The `on:` trigger is set to run the workflow each time a push occurs on the `main` branch of the repository.

The `deploy` job is comprised of four `steps`:

- **`Checkout`** clones your repository into the GitHub Actions runner so you can reference files or run scripts from your repository in later steps.
- **`Log in to Docker Hub`** authenticates to DockerHub so your image can be pushed to the Docker registry in your DockerHub account. [docker/login-action](https://github.com/docker/login-action) is an existing GitHub action maintained by Docker. `with:` passes values into the Action, similar to passing parameters to a function.
- **`Setup Python`** installs your selected version of Python.
- **`Prefect Deploy`** installs the dependencies used in your flow, then deploys your flow. `env:` makes the `PREFECT_API_KEY` and `PREFECT_API_URL` secrets from your repository available as environment variables during this step's execution.

<<<<<<< HEAD
For reference, the examples below live in their respective branches of [this repository](https://github.com/kevingrismore/cicd-example).
=======
For reference, the examples below can be found on their respective branches of [this repository](https://github.com/prefecthq/cicd-example).
>>>>>>> ee03ea72

=== ".deploy"

    ```
    .
    ├── .github/
    │   └── workflows/
    │       └── deploy-prefect-flow.yaml
    ├── flow.py
    └── requirements.txt
    ```

    `flow.py`

    ```python
    from prefect import flow

    @flow(log_prints=True)
    def hello():
      print("Hello!")

    if __name__ == "__main__":
        hello.deploy(
            name="my-deployment",
            work_pool_name="my-work-pool",
            image="my_registry/my_image:my_image_tag",
        )
    ```

    `.github/workflows/deploy-prefect-flow.yaml`

    ```yaml
    name: Deploy Prefect flow

    on:
      push:
        branches:
          - main

    jobs:
      deploy:
        name: Deploy
        runs-on: ubuntu-latest

        steps:
          - name: Checkout
            uses: actions/checkout@v4

          - name: Log in to Docker Hub
            uses: docker/login-action@v3
            with:
              username: ${{ secrets.DOCKER_USERNAME }}
              password: ${{ secrets.DOCKER_PASSWORD }}

          - name: Setup Python
            uses: actions/setup-python@v5
            with:
              python-version: '3.11'

          - name: Prefect Deploy
            env:
              PREFECT_API_KEY: ${{ secrets.PREFECT_API_KEY }}
              PREFECT_API_URL: ${{ secrets.PREFECT_API_URL }}
            run: |
              pip install -r requirements.txt
              python flow.py
    ```

=== "prefect.yaml"

    ```
    .
    ├── .github/
    │   └── workflows/
    │       └── deploy-prefect-flow.yaml
    ├── flow.py
    ├── prefect.yaml
    └── requirements.txt
    ```

    `flow.py`

    ```python
    from prefect import flow

    @flow(log_prints=True)
    def hello():
      print("Hello!")
    ```

    `prefect.yaml`

    ```yaml
    name: cicd-example
    prefect-version: 2.14.11

    build:
      - prefect_docker.deployments.steps.build_docker_image:
          id: build_image
          requires: prefect-docker>=0.3.1
          image_name: my_registry/my_image
          tag: my_image_tag
          dockerfile: auto

    push:
      - prefect_docker.deployments.steps.push_docker_image:
          requires: prefect-docker>=0.3.1
          image_name: "{{ build_image.image_name }}"
          tag: "{{ build_image.tag }}"

    pull: null

    deployments:
      - name: my-deployment
        entrypoint: flow.py:hello
        work_pool:
          name: my-work-pool
          work_queue_name: default
          job_variables:
            image: "{{ build-image.image }}"
    ```

    `.github/workflows/deploy-prefect-flow.yaml`

    ```yaml
    name: Deploy Prefect flow

    on:
      push:
        branches:
          - main

    jobs:
      deploy:
        name: Deploy
        runs-on: ubuntu-latest

        steps:
          - name: Checkout
            uses: actions/checkout@v4

          - name: Log in to Docker Hub
            uses: docker/login-action@v3
            with:
              username: ${{ secrets.DOCKER_USERNAME }}
              password: ${{ secrets.DOCKER_PASSWORD }}

          - name: Setup Python
            uses: actions/setup-python@v5
            with:
              python-version: '3.11'

          - name: Prefect Deploy
            env:
              PREFECT_API_KEY: ${{ secrets.PREFECT_API_KEY }}
              PREFECT_API_URL: ${{ secrets.PREFECT_API_URL }}
            run: |
              pip install -r requirements.txt
              prefect deploy -n my-deployment
    ```

### Run a GitHub workflow

After pushing commits to your repository, GitHub automatically triggers a run of your workflow. Monitor the status of running and completed workflows from the **Actions** tab of your repository.

![A GitHub Action triggered via push](/img/guides/github-actions-trigger.png)

View the logs from each workflow step as they run. The `Prefect Deploy` step includes output about your image build and push, and the creation/update of your deployment.

<div class="terminal">
```bash
Successfully built image '***/cicd-example:latest'

Successfully pushed image '***/cicd-example:latest'

Successfully created/updated all deployments!

                Deployments
┏━━━━━━━━━━━━━━━━━━━━━┳━━━━━━━━━┳━━━━━━━━━┓
┃ Name                ┃ Status  ┃ Details ┃
┡━━━━━━━━━━━━━━━━━━━━━╇━━━━━━━━━╇━━━━━━━━━┩
│ hello/my-deployment │ applied │         │
└─────────────────────┴─────────┴─────────┘

```
</div>

## Advanced example

In more complex scenarios, CI/CD processes often need to accommodate several additional considerations to enable a smooth development workflow:

- Making code available in different environments as it advances through stages of development
- Handling independent deployment of distinct groupings of work, as in a monorepo
- Efficiently using build time to avoid repeated work

<<<<<<< HEAD
This [example repository](https://github.com/kevingrismore/cicd-example-workspaces) demonstrates addressing each of these considerations with a combination of Prefect's and GitHub's capabilities.
=======
This [example repository](https://github.com/prefecthq/cicd-example-workspaces) demonstrates how each of these considerations can be addressed using a combination of Prefect's and GitHub's capabilities.
>>>>>>> ee03ea72

### Deploy to multiple workspaces

Which deployment processes should run are automatically selected when changes are pushed depending on two conditions:

```yaml
on:
  push:
    branches:
      - stg
      - main
    paths:
      - "project_1/**"
```

1. **`branches:`** - which branch has changed. This ultimately selects which Prefect workspace a deployment is created or updated in. In this example, changes on the `stg` branch will deploy flows to a staging workspace, and changes on the `main` branch will deploy flows to a production workspace.
2. **`paths:`** - which project folders' files have changed. Since each project folder contains its own flows, dependencies, and `prefect.yaml`, it represents a complete set of logic and configuration that can be deployed independently. Each project in this repository gets its own GitHub Actions workflow YAML file.

The `prefect.yaml` file in each project folder depends on environment variables that are dictated by the selected job in each CI/CD workflow, enabling external code storage for Prefect deployments that is clearly separated across projects and environments.

```
  .
  ├── cicd-example-workspaces-prod  # production bucket
  │   ├── project_1
  │   └── project_2
  └── cicd-example-workspaces-stg  # staging bucket
      ├── project_1
      └── project_2  
```

Since the deployments in this example use S3 for code storage, it's important that push steps place flow files in separate locations depending upon their respective environment and project so no deployment overwrites another deployment's files.

### Caching build dependencies

Since building Docker images and installing Python dependencies are essential parts of the deployment process, it's useful to rely on caching to skip repeated build steps.

The `setup-python` action offers [caching options](https://github.com/actions/setup-python#caching-packages-dependencies) so Python packages do not have to be downloaded on repeat workflow runs.

```yaml
- name: Setup Python
  uses: actions/setup-python@v5
  with:
    python-version: "3.11"
    cache: "pip"
```

```
Using cached prefect-2.16.1-py3-none-any.whl (2.9 MB)
Using cached prefect_aws-0.4.10-py3-none-any.whl (61 kB)
```

The `build-push-action` for building Docker images also offers [caching options for GitHub Actions](https://docs.docker.com/build/cache/backends/gha/). If you are not using GitHub, other remote [cache backends](https://docs.docker.com/build/cache/backends/) are available as well.

```yaml
- name: Build and push
  id: build-docker-image
  env:
      GITHUB_SHA: ${{ steps.get-commit-hash.outputs.COMMIT_HASH }}
  uses: docker/build-push-action@v5
  with:
    context: ${{ env.PROJECT_NAME }}/
    push: true
    tags: ${{ secrets.DOCKER_USERNAME }}/${{ env.PROJECT_NAME }}:${{ env.GITHUB_SHA }}-stg
    cache-from: type=gha
    cache-to: type=gha,mode=max
```

```
importing cache manifest from gha:***
DONE 0.1s

[internal] load build context
transferring context: 70B done
DONE 0.0s

[2/3] COPY requirements.txt requirements.txt
CACHED

[3/3] RUN pip install -r requirements.txt
CACHED
```

## Prefect GitHub Actions

Prefect provides its own GitHub Actions for [authentication](https://github.com/PrefectHQ/actions-prefect-auth) and [deployment creation](https://github.com/PrefectHQ/actions-prefect-deploy). These actions can simplify deploying with CI/CD when using `prefect.yaml`, especially in cases where a repository contains flows that are used in multiple deployments across multiple Prefect Cloud workspaces.

Here's an example of integrating these actions into the workflow above:

```yaml
name: Deploy Prefect flow

on:
  push:
    branches:
      - main

jobs:
  deploy:
    name: Deploy
    runs-on: ubuntu-latest

    steps:
      - name: Checkout
        uses: actions/checkout@v4

      - name: Log in to Docker Hub
        uses: docker/login-action@v3
        with:
          username: ${{ secrets.DOCKER_USERNAME }}
          password: ${{ secrets.DOCKER_PASSWORD }}

      - name: Setup Python
        uses: actions/setup-python@v5
        with:
          python-version: "3.11"

      - name: Prefect Auth
        uses: PrefectHQ/actions-prefect-auth@v1
        with:
          prefect-api-key: ${{ secrets.PREFECT_API_KEY }}
          prefect-workspace: ${{ secrets.PREFECT_WORKSPACE }}

      - name: Run Prefect Deploy
        uses: PrefectHQ/actions-prefect-deploy@v3
        with:
          deployment-names: my-deployment
          requirements-file-paths: requirements.txt
```

## Authenticate to other Docker image registries

The `docker/login-action` GitHub Action supports pushing images to a wide variety of image registries.

For example, if you are storing Docker images in AWS Elastic Container Registry, you can add your ECR registry URL to the `registry` key in the `with:` part of the action and use an `AWS_ACCESS_KEY_ID` and `AWS_SECRET_ACCESS_KEY` as your `username` and `password`.

```yaml
- name: Login to ECR
  uses: docker/login-action@v3
  with:
    registry: <aws-account-number>.dkr.ecr.<region>.amazonaws.com
    username: ${{ secrets.AWS_ACCESS_KEY_ID }}
    password: ${{ secrets.AWS_SECRET_ACCESS_KEY }}
```

## Other resources

Check out the [Prefect Cloud Terraform provider](https://registry.terraform.io/providers/PrefectHQ/prefect/latest/docs/guides/getting-started) if you're using Terraform to manage your infrastructure.<|MERGE_RESOLUTION|>--- conflicted
+++ resolved
@@ -46,11 +46,7 @@
 - **`Setup Python`** installs your selected version of Python.
 - **`Prefect Deploy`** installs the dependencies used in your flow, then deploys your flow. `env:` makes the `PREFECT_API_KEY` and `PREFECT_API_URL` secrets from your repository available as environment variables during this step's execution.
 
-<<<<<<< HEAD
-For reference, the examples below live in their respective branches of [this repository](https://github.com/kevingrismore/cicd-example).
-=======
 For reference, the examples below can be found on their respective branches of [this repository](https://github.com/prefecthq/cicd-example).
->>>>>>> ee03ea72
 
 === ".deploy"
 
@@ -246,11 +242,7 @@
 - Handling independent deployment of distinct groupings of work, as in a monorepo
 - Efficiently using build time to avoid repeated work
 
-<<<<<<< HEAD
 This [example repository](https://github.com/kevingrismore/cicd-example-workspaces) demonstrates addressing each of these considerations with a combination of Prefect's and GitHub's capabilities.
-=======
-This [example repository](https://github.com/prefecthq/cicd-example-workspaces) demonstrates how each of these considerations can be addressed using a combination of Prefect's and GitHub's capabilities.
->>>>>>> ee03ea72
 
 ### Deploy to multiple workspaces
 
