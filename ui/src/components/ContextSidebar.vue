<template>
  <p-context-sidebar class="context-sidebar">
    <template #header>
      <router-link :to="routes.root()" class="context-sidebar__logo-link">
        <p-icon icon="Prefect" class="context-sidebar__logo-icon" />
      </router-link>
    </template>
    <p-context-nav-item title="Dashboard" :to="routes.dashboard()" />
    <p-context-nav-item title="Flow Runs" :to="routes.flowRuns()" />
    <p-context-nav-item title="Flows" :to="routes.flows()" />
    <p-context-nav-item title="Deployments" :to="routes.deployments()" />
    <p-context-nav-item v-if="canSeeWorkPools" title="Work Pools" :to="routes.workPools()" />
    <p-context-nav-item v-if="!canSeeWorkPools" title="Work Queues" :to="routes.workQueues()" />
    <p-context-nav-item title="Blocks" :to="routes.blocks()" />
    <p-context-nav-item :title="localization.info.variables" :to="routes.variables()" />
<<<<<<< HEAD
    <template v-if="can.access.automations">
      <p-context-nav-item title="Automations" :to="routes.automations()" />
    </template>
=======
    <p-context-nav-item title="Automations" :to="routes.automations()" />
>>>>>>> eb2266fe
    <p-context-nav-item title="Notifications" :to="routes.notifications()" />
    <p-context-nav-item title="Concurrency" :to="routes.concurrencyLimits()" />

    <template #footer>
      <a href="https://www.prefect.io/cloud-vs-oss?utm_source=oss&utm_medium=oss&utm_campaign=oss&utm_term=none&utm_content=none" target="_blank">
        <p-context-nav-item>
          <div>
            Ready to scale?
          </div>
          <p-button primary small class="context-sidebar__upgade-button">
            Upgrade
          </p-button>
        </p-context-nav-item>
      </a>
      <p-context-nav-item title="Settings" :to="routes.settings()" />
    </template>
  </p-context-sidebar>
</template>

<script lang="ts" setup>
  import { PContextSidebar, PContextNavItem } from '@prefecthq/prefect-design'
  import { localization } from '@prefecthq/prefect-ui-library'
  import { computed } from 'vue'
  import { useCan } from '@/compositions/useCan'
  import { routes } from '@/router'

  const can = useCan()
  const canSeeWorkPools = computed(() => can.access.work_pools && can.read.work_pool)
</script>

<style>
.context-sidebar__logo-link { @apply
  outline-none
  rounded-md
  focus:ring-spacing-focus-ring
  focus:ring-focus-ring
}

.context-sidebar__logo-link:focus:not(:focus-visible) { @apply
  ring-transparent
}

.context-sidebar__logo-icon { @apply
  !w-[42px]
  !h-[42px]
}

.context-sidebar__upgade-button { @apply
  ml-auto
}
</style><|MERGE_RESOLUTION|>--- conflicted
+++ resolved
@@ -13,13 +13,7 @@
     <p-context-nav-item v-if="!canSeeWorkPools" title="Work Queues" :to="routes.workQueues()" />
     <p-context-nav-item title="Blocks" :to="routes.blocks()" />
     <p-context-nav-item :title="localization.info.variables" :to="routes.variables()" />
-<<<<<<< HEAD
-    <template v-if="can.access.automations">
-      <p-context-nav-item title="Automations" :to="routes.automations()" />
-    </template>
-=======
     <p-context-nav-item title="Automations" :to="routes.automations()" />
->>>>>>> eb2266fe
     <p-context-nav-item title="Notifications" :to="routes.notifications()" />
     <p-context-nav-item title="Concurrency" :to="routes.concurrencyLimits()" />
 
